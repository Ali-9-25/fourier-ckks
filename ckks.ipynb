{
 "cells": [
  {
   "cell_type": "markdown",
   "metadata": {},
   "source": [
    "## Cheon-Kim-Kim-Song (CKKS) Homomorphic encryption scheme\n",
    "\n",
    "The **Cheon-Kim-Kim-Song** (CKKS) scheme is an homomorphic encryption (HE) scheme which allows the computation of some functions directly on encrypted data.\n",
    "\n",
    "In particular, it allows the computation of additions and multiplication:\n",
    "\n",
    "- between ciphertexts and ciphertexts;\n",
    "- between ciphertexts and plaintexts.\n",
    "\n",
    "The result of the operations, once decrypted, is the same as if it were applied on the corresponding plaintexts.\n",
    "\n",
    "### Typical encryption:\n",
    "$6.5 + 3.5 \\neq 18.3$\n",
    "\n",
    "E ⬇️ &nbsp; E ⬇️ &nbsp; D ⬆️\n",
    "\n",
    "$18.5 + 11.3 = 19.8$\n",
    "\n",
    "### Homomorphic encryption:\n",
    "$6.5 + 3.5 \\neq 10.0$\n",
    "\n",
    "E ⬇️ &nbsp; E ⬇️ &nbsp; D ⬆️\n",
    "\n",
    "$11.7 + 3.6 = 15.3$\n",
    "\n",
    "An example would be hospitals encrypt patient data (e.g., blood pressure readings) using CKKS. A central server computes averages or other statistics directly on the encrypted data. The decrypted results reveal only aggregate insights, protecting individual privacy."
   ]
  },
  {
   "cell_type": "markdown",
   "metadata": {},
   "source": [
    "## Mathematical Background:\n",
    "\n",
    "### Primitive root of unity\n",
    "Any complex number that yields 1 when raised to some positive integer power n.\n",
    "1. $ \\zeta^n = 1 $\n",
    "2. $ \\zeta^k \\neq 1 $ for all integers $ k $ such that $ 0 < k < n $.\n",
    "\n",
    "$\\zeta^n = e^{i(2\\pi \\frac{k}{n})}$\n",
    "\n",
    "For 2N-th roots of unity, this means any number $\\zeta$ that satisfies $\\zeta^{2N}=1$\n",
    "\n",
    "**Example of a Primitive Root of Unity:**\n",
    "\n",
    "Let’s take $ n = 4 $. In this case, we are looking for the **primitive 4th roots of unity**, which are complex numbers that satisfy:\n",
    "\n",
    "1. $ \\zeta^4 = 1 $  \n",
    "2. $ \\zeta^k \\neq 1 $ for $ 0 < k < 4 $.  \n",
    "\n",
    "Using the formula $ \\zeta = e^{i(2\\pi k / n)} $, the 4th roots of unity are:\n",
    "\n",
    "- $ \\zeta_0 = e^{i(2\\pi \\cdot 0 / 4)} = e^{i \\cdot 0} = 1 $\n",
    "- $ \\zeta_1 = e^{i(2\\pi \\cdot 1 / 4)} = e^{i\\pi/2} = i $\n",
    "- $ \\zeta_2 = e^{i(2\\pi \\cdot 2 / 4)} = e^{i\\pi} = -1 $\n",
    "- $ \\zeta_3 = e^{i(2\\pi \\cdot 3 / 4)} = e^{i3\\pi/2} = -i $\n",
    "\n",
    "The **primitive 4th roots of unity** are $ \\zeta_1 = i $ and $ \\zeta_3 = -i $, because:\n",
    "\n",
    "- They satisfy $ \\zeta^4 = 1 $, and\n",
    "- They do not satisfy $ \\zeta^k = 1 $ for $ 0 < k < 4 $.\n",
    "\n",
    "In contrast, $ \\zeta_0 = 1 $ and $ \\zeta_2 = -1 $ are not primitive because they satisfy $ \\zeta^2 = 1 $, violating the second condition.\n"
   ]
  },
  {
   "cell_type": "code",
   "execution_count": 54,
   "metadata": {},
   "outputs": [
    {
     "name": "stdout",
     "output_type": "stream",
     "text": [
      "Primitive 4th root of unity: 1j\n",
      "Primitive 4th root of unity: (-0-1j)\n"
     ]
    }
   ],
   "source": [
    "import numpy as np\n",
    "import math\n",
    "\n",
    "n = 4\n",
    "for k in range(4):\n",
    "    z = np.round(np.exp(2*np.pi*1j*k/n))\n",
    "    if z**(n) == 1 and math.gcd(k, n) == 1:\n",
    "        print(f\"Primitive {n}th root of unity: {z}\")"
   ]
  },
  {
   "cell_type": "markdown",
   "metadata": {},
   "source": [
    "### Cyclotomic Polynomial\n",
    "A **cyclotomic polynomial** is a special type of polynomial defined as the unique irreducible polynomial with integer coefficients whose roots are the **primitive roots of unity** $e^{i(2\\pi\\frac{k}{M})}$, where k runs over the positive integers less than M and coprime to M. The formula is equal to:\n",
    "\n",
    "$$\n",
    "\\Phi_{M}(x) = \\prod_{\\substack{1 \\leq k \\leq M \\\\ \\gcd(k, M) = 1}} \\left(x - e^{2i\\pi \\frac{k}{M}}\\right)\n",
    "$$\n",
    "\n"
   ]
  },
  {
   "cell_type": "markdown",
   "metadata": {},
   "source": [
    "#### Example of a Cyclotomic Polynomial\n",
    "\n",
    "Let’s take $M = 3$. The **cyclotomic polynomial** $\\Phi_3(x)$ corresponds to the primitive 3rd roots of unity. These are the roots of $e^{i(2\\pi k / 3)}$ for $k$ coprime to $3$ and $1 \\leq k < 3$. \n",
    "\n",
    "1. **Primitive 3rd Roots of Unity**:\n",
    "   - $k = 1$: $e^{i(2\\pi \\cdot 1 / 3)} = e^{i2\\pi/3}$,\n",
    "   - $k = 2$: $e^{i(2\\pi \\cdot 2 / 3)} = e^{i4\\pi/3}$.\n",
    "\n",
    "2. **Cyclotomic Polynomial Formula**:\n",
    "   Using the formula:\n",
    "   $$\n",
    "   \\Phi_3(x) = \\prod_{\\substack{1 \\leq k \\leq 3 \\\\ \\gcd(k, 3) = 1}} \\left(x - e^{2i\\pi \\frac{k}{3}}\\right),\n",
    "   $$\n",
    "   we have:\n",
    "   $$\n",
    "   \\Phi_3(x) = \\left(x - e^{i2\\pi/3}\\right)\\left(x - e^{i4\\pi/3}\\right).\n",
    "   $$\n",
    "\n",
    "3. **Simplification**:\n",
    "   Using the fact that the roots are complex conjugates and the polynomial has real coefficients:\n",
    "   $$\n",
    "   \\Phi_3(x) = x^2 + x + 1.\n",
    "   $$\n",
    "\n",
    "Thus, the cyclotomic polynomial for $M = 3$ is:\n",
    "$$\n",
    "\\Phi_3(x) = x^2 + x + 1.\n",
    "$$"
   ]
  },
  {
   "cell_type": "markdown",
   "metadata": {},
   "source": [
    "**Special Case**: $\\Phi_M(X) = X^N + 1$\n",
    "\n",
    "The specific form $\\Phi_M(X) = X^N + 1$ arises when:\n",
    "\n",
    "- $M = 2N$, i.e., $M$ is a power of 2.\n",
    "- The roots of $\\Phi_{2N}(X)$ are the primitive $2N$-th roots of unity."
   ]
  },
  {
   "cell_type": "markdown",
   "metadata": {},
   "source": [
    "### 2.1. Roots of $X^N + 1$\n",
    "\n",
    "The equation $X^N + 1 = 0$ has $N$ distinct roots in the complex plane. These roots are the **odd powers** of $\\xi$, a primitive $2N$-th root of unity:\n",
    "\n",
    "$$\n",
    "\\xi = e^{2\\pi i / (2N)}, \\quad \\text{so } \\xi^{2k+1} \\text{ for } k = 0, 1, \\dots, N-1.\n",
    "$$\n"
   ]
  },
  {
   "cell_type": "markdown",
   "metadata": {},
   "source": [
    "#### Example of Roots of $X^N + 1$\n",
    "\n",
    "Let’s take $N = 4$. The equation $X^4 + 1 = 0$ has $4$ distinct roots in the complex plane. These roots are the **odd powers** of $\\xi$, where $\\xi$ is a primitive $8$-th root of unity:\n",
    "\n",
    "1. **Primitive $8$-th Root of Unity**:\n",
    "   $$\n",
    "   \\xi = e^{2\\pi i / 8} = e^{i\\pi/4}.\n",
    "   $$\n",
    "\n",
    "2. **Odd Powers of $\\xi$**:\n",
    "   To find the roots of $X^4 + 1 = 0$, we compute $\\xi^{2k+1}$ for $k = 0, 1, 2, 3$:\n",
    "   - For $k = 0$: $\\xi^{2 \\cdot 0 + 1} = \\xi^1 = e^{i\\pi/4}$,\n",
    "   - For $k = 1$: $\\xi^{2 \\cdot 1 + 1} = \\xi^3 = e^{i3\\pi/4}$,\n",
    "   - For $k = 2$: $\\xi^{2 \\cdot 2 + 1} = \\xi^5 = e^{i5\\pi/4}$,\n",
    "   - For $k = 3$: $\\xi^{2 \\cdot 3 + 1} = \\xi^7 = e^{i7\\pi/4}$.\n",
    "\n",
    "3. **Roots**:\n",
    "   The roots of $X^4 + 1 = 0$ are:\n",
    "   $$\n",
    "   e^{i\\pi/4}, \\quad e^{i3\\pi/4}, \\quad e^{i5\\pi/4}, \\quad e^{i7\\pi/4}.\n",
    "   $$"
   ]
  },
  {
   "cell_type": "markdown",
   "metadata": {},
   "source": [
    "#### 2.2. Factorization\n",
    "\n",
    "The polynomial $X^N + 1$ factors as:\n",
    "\n",
    "$$\n",
    "X^N + 1 = \\prod_{k=0}^{N-1} \\left( X - \\xi^{2k+1} \\right),\n",
    "$$\n",
    "\n",
    "where $\\xi^{2k+1}$ are the odd powers of the primitive $2N$-th root of unity $\\xi$.\n",
    "\n",
    "\n"
   ]
  },
  {
   "cell_type": "markdown",
   "metadata": {},
   "source": [
    "### Example of Factorization of $X^N + 1$\n",
    "\n",
    "Let’s continue with $N = 4$. The equation $X^4 + 1 = 0$ can be factored using the formula:\n",
    "\n",
    "**Factorization**:\n",
    "   Substituting these roots into the factorization formula:\n",
    "   $$\n",
    "   X^4 + 1 = \\left( X - e^{i\\pi/4} \\right)\\left( X - e^{i3\\pi/4} \\right)\\left( X - e^{i5\\pi/4} \\right)\\left( X - e^{i7\\pi/4} \\right).\n",
    "   $$"
   ]
  },
  {
   "cell_type": "markdown",
   "metadata": {},
   "source": [
    "### Isomorphism\n",
    "\n",
    "An isomorphism between two algebraic structures is a bijective homomorphism.\n",
    "\n",
    "**Addition Preservation**:\n",
    "$\\sigma(m1 + m2) = \\sigma(m1) + \\sigma(m2)$\n",
    "\n",
    "**Multiplication Preservation**:\n",
    "$\\sigma(m1 * m2) = \\sigma(m1) \\circ \\sigma(m2)$\n",
    "\n",
    "- Injectivity: No two distinct polynomials map to the same vector under σ.\n",
    "- Surjectivity: Every vector in ${C^N}$ (satisfying the necessary properties) is the image of some polynomial under σσ.\n",
    "\n",
    "#### Example of Isomorphism\n",
    "\n",
    "Let’s illustrate an isomorphism using a simple example of polynomials and vectors.\n",
    "\n",
    "1. **Algebraic Structures**:\n",
    "   - Consider the space of polynomials with coefficients in $\\mathbb{R}$, up to degree 1: $P = \\{a + bx \\mid a, b \\in \\mathbb{R}\\}$.\n",
    "   - Consider the 2-dimensional vector space over $\\mathbb{R}$: $V = \\mathbb{R}^2$.\n",
    "\n",
    "2. **Isomorphism Definition**:\n",
    "   Define a map $\\sigma: P \\to V$ as:\n",
    "   $$\n",
    "   \\sigma(a + bx) = \\begin{bmatrix} a \\\\ b \\end{bmatrix}.\n",
    "   $$\n",
    "\n",
    "3. **Addition Preservation**:\n",
    "   For $p_1(x) = 1 + 2x$ and $p_2(x) = 3 + 4x$, we have:\n",
    "   $$\n",
    "   p_1(x) + p_2(x) = (1 + 2x) + (3 + 4x) = 4 + 6x.\n",
    "   $$\n",
    "   Applying $\\sigma$:\n",
    "   $$\n",
    "   \\sigma(p_1 + p_2) = \\sigma(4 + 6x) = \\begin{bmatrix} 4 \\\\ 6 \\end{bmatrix}.\n",
    "   $$\n",
    "   Separately:\n",
    "   $$\n",
    "   \\sigma(p_1) + \\sigma(p_2) = \\begin{bmatrix} 1 \\\\ 2 \\end{bmatrix} + \\begin{bmatrix} 3 \\\\ 4 \\end{bmatrix} = \\begin{bmatrix} 4 \\\\ 6 \\end{bmatrix}.\n",
    "   $$\n",
    "   Addition is preserved: $\\sigma(p_1 + p_2) = \\sigma(p_1) + \\sigma(p_2)$.\n",
    "\n",
    "4. **Multiplication Preservation**:\n",
    "   For scalar multiplication by 2 on $p_1(x) = 1 + 2x$:\n",
    "   $$\n",
    "   2 \\cdot p_1(x) = 2 \\cdot (1 + 2x) = 2 + 4x.\n",
    "   $$\n",
    "   Applying $\\sigma$:\n",
    "   $$\n",
    "   \\sigma(2 \\cdot p_1) = \\sigma(2 + 4x) = \\begin{bmatrix} 2 \\\\ 4 \\end{bmatrix}.\n",
    "   $$\n",
    "   Separately:\n",
    "   $$\n",
    "   2 \\cdot \\sigma(p_1) = 2 \\cdot \\begin{bmatrix} 1 \\\\ 2 \\end{bmatrix} = \\begin{bmatrix} 2 \\\\ 4 \\end{bmatrix}.\n",
    "   $$\n",
    "   Multiplication is preserved: $\\sigma(2 \\cdot p_1) = 2 \\cdot \\sigma(p_1)$.\n",
    "\n",
    "5. **Injectivity**:\n",
    "   If $\\sigma(p_1) = \\sigma(p_2)$, then:\n",
    "   $$\n",
    "   \\begin{bmatrix} a_1 \\\\ b_1 \\end{bmatrix} = \\begin{bmatrix} a_2 \\\\ b_2 \\end{bmatrix},\n",
    "   $$\n",
    "   implying $p_1(x) = a_1 + b_1x = a_2 + b_2x = p_2(x)$.\n",
    "\n",
    "6. **Surjectivity**:\n",
    "   Every vector in $\\mathbb{R}^2$ can be written as $\\begin{bmatrix} a \\\\ b \\end{bmatrix}$, which corresponds to the polynomial $a + bx$ in $P$.\n",
    "\n",
    "Thus, $\\sigma$ is a bijective homomorphism and an isomorphism between $P$ and $V$.\n",
    "\n"
   ]
  },
  {
   "cell_type": "markdown",
   "metadata": {},
   "source": [
    "## Plaintext Encoding and Decoding\n"
   ]
  },
  {
   "cell_type": "markdown",
   "metadata": {},
   "source": [
    "### Encoding\n",
    "\n",
    "For encoding, we aim to project a complex vector into the subspace:\n",
    "\n",
    "$$\n",
    "H = \\{(z_j)_{j \\in \\mathbb{Z}^*_M} : z_j = z_{-j}\\}.\n",
    "$$\n",
    "\n",
    "This is the $\\pi^{-1}$ projection discussed in the original paper, where half of the entries are conjugates of the other half. We know that:\n",
    "\n",
    "$$\n",
    "\\sigma(\\mathcal{R}) \\subseteq \\mathbb{H} = \\{ z \\in \\mathbb{C}^N : z_j = z_{-j} \\}.\n",
    "$$\n",
    "\n",
    "The process involves the following steps:\n",
    "\n",
    "1. **Projection using $\\pi^{-1}$:**  \n",
    "   The scaled vector is then projected using $\\pi^{-1}$. This ensures that the resulting vector lies in $\\mathbb{H}$.\n",
    "   \n"
   ]
  },
  {
   "cell_type": "code",
<<<<<<< HEAD
   "execution_count": 55,
=======
   "execution_count": 2,
>>>>>>> aaf941ca
   "metadata": {},
   "outputs": [],
   "source": [
    "# code inspired from https://colab.research.google.com/drive/1cdue90Fg_EB5cxxTYcv2_8_XxQnpnVWg?usp=sharing#scrollTo=qsDuOVro1H15\n",
    "\n",
    "from math import sin,cos,pi\n",
    "import numpy as np\n",
    "from numpy.polynomial import Polynomial"
   ]
  },
  {
   "cell_type": "code",
<<<<<<< HEAD
   "execution_count": 56,
=======
   "execution_count": 3,
>>>>>>> aaf941ca
   "metadata": {},
   "outputs": [
    {
     "data": {
      "text/plain": [
       "array([3.+4.j, 2.-1.j, 2.+1.j, 3.-4.j])"
      ]
     },
<<<<<<< HEAD
     "execution_count": 56,
=======
     "execution_count": 3,
>>>>>>> aaf941ca
     "metadata": {},
     "output_type": "execute_result"
    }
   ],
   "source": [
    "def pi_inverse(z: np.array) -> np.array:\n",
    "    \"\"\"Expands a vector of C^{N/2} by expanding it with its\n",
    "    complex conjugate.\"\"\"\n",
    "    \n",
    "    z_conjugate = z[::-1]\n",
    "    z_conjugate = [np.conjugate(x) for x in z_conjugate]\n",
    "    return np.concatenate([z, z_conjugate])\n",
    "\n",
    "# TOY EXAMPLE FROM https://eprint.iacr.org/2016/421.pdf section 3.2\n",
    "\n",
    "M = 8 # parameter from the paper\n",
    "delta = 64 # scaling factor \n",
    "xi = np.exp(2 * np.pi * 1j / M) # Mth root of unity which will be used as a basis for our computation\n",
    "z = np.array([3 +4j, 2 - 1j]) # vector to encode\n",
    "pi_z = pi_inverse(z) # pi^-1\n",
    "pi_z"
   ]
  },
  {
   "cell_type": "markdown",
   "metadata": {},
   "source": [
    "2. **Multiplication with $\\Delta$:**  \n",
    "   We start by multiplying the vector with $\\Delta$ to scale it appropriately."
   ]
  },
  {
   "cell_type": "code",
<<<<<<< HEAD
   "execution_count": 57,
=======
   "execution_count": 4,
>>>>>>> aaf941ca
   "metadata": {},
   "outputs": [
    {
     "data": {
      "text/plain": [
       "array([192.+256.j, 128. -64.j, 128. +64.j, 192.-256.j])"
      ]
     },
<<<<<<< HEAD
     "execution_count": 57,
=======
     "execution_count": 4,
>>>>>>> aaf941ca
     "metadata": {},
     "output_type": "execute_result"
    }
   ],
   "source": [
    "scaled_pi_z = delta * pi_z\n",
    "scaled_pi_z # scaled vector"
   ]
  },
  {
   "cell_type": "markdown",
   "metadata": {},
   "source": [
    "3. **Coordinate-Wise Random Rounding:**  \n",
    "   To project onto $\\sigma(\\mathcal{R})$, we use a technique called *coordinate-wise random rounding*. This is a method to discretize complex numbers in each coordinate independently while preserving certain statistical properties. For details, refer to [this paper](https://web.eecs.umich.edu/~cpeikert/pubs/toolkit.pdf).\n",
    "\n",
    "    \n",
    "   A. **Orthogonal $\\mathbb{Z}$-Basis:**\n",
    "   - The ring $\\mathcal{R}$ has an orthogonal $\\mathbb{Z}$-basis $\\{1, X, \\ldots, X^{N-1}\\}$.\n",
    "   - Since $\\sigma$ is an isomorphism, $\\sigma(\\mathcal{R})$ has a corresponding orthogonal $\\mathbb{Z}$-basis:\n",
    "     $$\n",
    "     \\beta = \\{b_1, b_2, \\ldots, b_N\\} = \\{\\sigma(1), \\sigma(X), \\ldots, \\sigma(X^{N-1})\\}.\n",
    "     $$"
   ]
  },
  {
   "cell_type": "code",
<<<<<<< HEAD
   "execution_count": 58,
=======
   "execution_count": 5,
>>>>>>> aaf941ca
   "metadata": {},
   "outputs": [],
   "source": [
    "def vandermonde(xi: np.complex128, M: int) -> np.array:\n",
    "    \"\"\"Computes the Vandermonde matrix from a m-th root of unity.\"\"\"\n",
    "    \n",
    "    N = M //2\n",
    "    matrix = []\n",
    "    # We will generate each row of the matrix\n",
    "    for i in range(N):\n",
    "        # For each row we select a different root\n",
    "        root = xi ** (2 * i + 1)\n",
    "        row = []\n",
    "\n",
    "        # Then we store its powers\n",
    "        for j in range(N):\n",
    "            row.append(root ** j)\n",
    "        matrix.append(row)\n",
    "    return matrix\n",
    "\n",
    "def create_sigma_R_basis(xi, M):\n",
    "    \"\"\"Creates the basis (sigma(1), sigma(X), ..., sigma(X** N-1)).\"\"\"\n",
    "    return np.array(vandermonde(xi, M)).T\n",
    "    \n",
    "sigma_R_basis = create_sigma_R_basis(xi, M)"
   ]
  },
  {
   "cell_type": "markdown",
   "metadata": {},
   "source": [
    "We can now have a look at the basis $\\{\\sigma(1), \\sigma(X), \\ldots, \\sigma(X^{N-1})\\}$."
   ]
  },
  {
   "cell_type": "code",
<<<<<<< HEAD
   "execution_count": 59,
=======
   "execution_count": 6,
>>>>>>> aaf941ca
   "metadata": {},
   "outputs": [
    {
     "data": {
      "text/plain": [
       "array([[ 1.00000000e+00+0.j        ,  1.00000000e+00+0.j        ,\n",
       "         1.00000000e+00+0.j        ,  1.00000000e+00+0.j        ],\n",
       "       [ 7.07106781e-01+0.70710678j, -7.07106781e-01+0.70710678j,\n",
       "        -7.07106781e-01-0.70710678j,  7.07106781e-01-0.70710678j],\n",
       "       [ 1.79380389e-16+1.j        , -4.67705010e-16-1.j        ,\n",
       "         7.70954637e-16+1.j        , -1.11479041e-15-1.j        ],\n",
       "       [-7.07106781e-01+0.70710678j,  7.07106781e-01+0.70710678j,\n",
       "         7.07106781e-01-0.70710678j, -7.07106781e-01-0.70710678j]])"
      ]
     },
<<<<<<< HEAD
     "execution_count": 59,
=======
     "execution_count": 6,
>>>>>>> aaf941ca
     "metadata": {},
     "output_type": "execute_result"
    }
   ],
   "source": [
    "sigma_R_basis"
   ]
  },
  {
   "cell_type": "markdown",
   "metadata": {},
   "source": [
    "B. **Projection in the Basis:**\n",
    "- For any $z \\in \\mathbb{H}$, we can write:\n",
    "     $$\n",
    "     z = \\sum_{i=1}^N z_i b_i,\n",
    "     $$\n",
    "     where $z_i$ are the coordinates of $z$ in the basis $\\beta$. These coordinates are computed as:\n",
    "     $$\n",
    "     z_i = \\frac{\\langle z, b_i \\rangle}{\\|b_i\\|^2} \\in \\mathbb{R}.\n",
    "     $$\n",
    "- Here, $\\langle x, y \\rangle$ is the **Hermitian inner product**:\n",
    "    $$\n",
    "    \\langle x, y \\rangle = \\sum_{k=1}^N x_k \\overline{y_k},\n",
    "    $$\n",
    "    where $\\overline{y_k}$ denotes the complex conjugate of $y_k$."
   ]
  },
  {
   "cell_type": "code",
<<<<<<< HEAD
   "execution_count": 60,
=======
   "execution_count": 7,
>>>>>>> aaf941ca
   "metadata": {},
   "outputs": [],
   "source": [
    "def compute_basis_coordinates(z):\n",
    "    \"\"\"Computes the coordinates of a vector with respect to the orthogonal lattice basis.\"\"\"\n",
    "    output = np.array([np.real(np.vdot(z, b) / np.vdot(b,b)) for b in sigma_R_basis])\n",
    "    return output\n",
    "\n",
    "\n",
    "coordinates = compute_basis_coordinates(scaled_pi_z)"
   ]
  },
  {
   "cell_type": "markdown",
   "metadata": {},
   "source": [
    "C. **Rounding to Integers:**\n",
    "   - Since the coordinates $z_i$ are real numbers (not integers), we apply **coordinate-wise random rounding**:\n",
    "     - Each $z_i$ is rounded to either $\\lfloor z_i \\rfloor$ or $\\lfloor z_i \\rfloor + 1$.\n",
    "     - The probability of rounding to $\\lfloor z_i \\rfloor + 1$ is proportional to the fractional part of $z_i$."
   ]
  },
  {
   "cell_type": "code",
<<<<<<< HEAD
   "execution_count": 61,
=======
   "execution_count": 8,
>>>>>>> aaf941ca
   "metadata": {},
   "outputs": [
    {
     "data": {
      "text/plain": [
       "[160, 91, 160, 45]"
      ]
     },
<<<<<<< HEAD
     "execution_count": 61,
=======
     "execution_count": 8,
>>>>>>> aaf941ca
     "metadata": {},
     "output_type": "execute_result"
    }
   ],
   "source": [
    "def round_coordinates(coordinates):\n",
    "    \"\"\"Gives the integral rest.\"\"\"\n",
    "    coordinates = coordinates - np.floor(coordinates)\n",
    "    return coordinates\n",
    "\n",
    "def coordinate_wise_random_rounding(coordinates):\n",
    "    \"\"\"Rounds coordinates randonmly.\"\"\"\n",
    "    r = round_coordinates(coordinates)\n",
    "    f = np.array([np.random.choice([c, c-1], 1, p=[1-c, c]) for c in r]).reshape(-1)\n",
    "    \n",
    "    rounded_coordinates = coordinates - f\n",
    "    rounded_coordinates = [int(coeff) for coeff in rounded_coordinates]\n",
    "    return rounded_coordinates\n",
    "\n",
    "rounded_coordinates = coordinate_wise_random_rounding(coordinates)\n",
    "rounded_coordinates"
   ]
  },
  {
   "cell_type": "markdown",
   "metadata": {},
   "source": [
    "D. **Reconstruction of $z$:**\n",
    "   - Once we have the rounded coordinates $\\{z_i\\}$, we reconstruct $z$ using the basis $\\beta$:\n",
    "     $$\n",
    "     z = \\sum_{i=1}^N z_i b_i.\n",
    "     $$\n"
   ]
  },
  {
   "cell_type": "code",
<<<<<<< HEAD
   "execution_count": 62,
=======
   "execution_count": 9,
>>>>>>> aaf941ca
   "metadata": {},
   "outputs": [
    {
     "data": {
      "text/plain": [
       "array([192.52691193+256.16652224j, 127.47308807 -63.83347776j,\n",
       "       127.47308807 +63.83347776j, 192.52691193-256.16652224j])"
      ]
     },
<<<<<<< HEAD
     "execution_count": 62,
=======
     "execution_count": 9,
>>>>>>> aaf941ca
     "metadata": {},
     "output_type": "execute_result"
    }
   ],
   "source": [
    "y = np.matmul(sigma_R_basis.T, rounded_coordinates)\n",
    "y"
   ]
  },
  {
   "cell_type": "markdown",
   "metadata": {},
   "source": [
    "4. **Applying $\\sigma^{-1}$:**  \n",
    "Finally, we apply $\\sigma^{-1}$, as described below. This step outputs an element in $\\mathbb{R}$, completing the encoding process."
   ]
  },
  {
   "cell_type": "markdown",
   "metadata": {},
   "source": [
    "Find a polynomial $m(X) = \\sum_{i=0}^{N-1} \\alpha_i X^i \\in \\mathbb{C}[X]/(X^N + 1)$, given a vector $z \\in \\mathbb{C}^N$, such that $\\sigma(m) = (m(\\xi), m(\\xi^3), \\ldots, m(\\xi^{2N-1})) = (z_1, \\ldots, z_N)$ where $\\xi_M$, the $M$-th root of unity: $\\xi_M = e^{2i\\pi/M}$. So we get:\n",
    "$\\sum_{j=0}^{N-1} \\alpha_j (\\xi^{2i-1})^j = z_i, \\; i = 1, \\ldots, N.$\n",
    "\n",
    "This can be viewed as a linear equation:\n",
    "\n",
    "$A\\alpha = z$, with $A$ the Vandermonde matrix of the $(\\xi^{2i-1})_{i=1,\\ldots,N}$, $\\alpha$ the vector of the polynomial coefficients, and $z$ the vector we want to encode.\n",
    "\n",
    "$$\n",
    "\\begin{bmatrix}\n",
    "1 & \\xi_1 & \\xi_1^2 & \\xi_1^3 \\\\\n",
    "1 & \\xi_3 & \\xi_3^2 & \\xi_3^3 \\\\\n",
    "1 & \\xi_5 & \\xi_5^2 & \\xi_5^3 \\\\\n",
    "1 & \\xi_7 & \\xi_7^2 & \\xi_7^3\n",
    "\\end{bmatrix}\n",
    "\\cdot\n",
    "\\begin{bmatrix}\n",
    "a_1 \\\\\n",
    "a_2 \\\\\n",
    "a_3 \\\\\n",
    "a_4\n",
    "\\end{bmatrix}\n",
    "=\\begin{bmatrix}\n",
    "z_1 \\\\\n",
    "z_2 \\\\\n",
    "z_3 \\\\\n",
    "z_4\n",
    "\\end{bmatrix}\n",
    "$$\n",
    "\n",
    "where $\\xi_1 = \\xi_M, \\xi_3 = (\\xi_M)^3, \\xi_5 = (\\xi_M)^5, \\ldots$.\n",
    "\n"
   ]
  },
  {
   "cell_type": "code",
<<<<<<< HEAD
   "execution_count": 63,
=======
   "execution_count": 10,
>>>>>>> aaf941ca
   "metadata": {},
   "outputs": [
    {
     "data": {
      "text/latex": [
       "$x \\mapsto \\text{160.0} + \\text{91.0}\\,x + \\text{160.0}\\,x^{2} + \\text{45.0}\\,x^{3}$"
      ],
      "text/plain": [
       "Polynomial([160.,  91., 160.,  45.], domain=[-1.,  1.], window=[-1.,  1.], symbol='x')"
      ]
     },
<<<<<<< HEAD
     "execution_count": 63,
=======
     "execution_count": 10,
>>>>>>> aaf941ca
     "metadata": {},
     "output_type": "execute_result"
    }
   ],
   "source": [
    "def sigma_inverse(b: np.array) -> Polynomial:\n",
    "    \"\"\"Encodes the vector b in a polynomial using an M-th root of unity.\"\"\"\n",
    "\n",
    "    # First we create the Vandermonde matrix\n",
    "    A = vandermonde(xi, M)\n",
    "\n",
    "    # Then we solve the system\n",
    "    coeffs = np.linalg.solve(A, b)\n",
    "\n",
    "    # Finally we output the polynomial\n",
    "    p = Polynomial(coeffs)\n",
    "    \n",
    "    # We round it afterwards due to numerical imprecision\n",
    "    coef = np.round(np.real(p.coef)).astype(int)\n",
    "    return Polynomial(coef)\n",
    "\n",
    "encoded = sigma_inverse(y)\n",
    "encoded"
   ]
  },
  {
   "cell_type": "markdown",
   "metadata": {},
   "source": [
    "Therefore, we have that:\n",
    "\n",
    "$\\alpha = A^{-1}z$, and that $\\sigma^{-1}(z) = \\sum_{i=0}^{N-1} \\alpha_i X^i \\in \\mathbb{C}[X]/(X^N + 1)$. "
   ]
  },
  {
   "cell_type": "markdown",
   "metadata": {},
   "source": [
    "### Decoding\n",
    "\n",
    "For decoding, we work with a cyclotomic polynomial ring $\\mathbb{Z}[X]/(X^N + 1)$ and aim to decode it to a vector $z \\in \\mathbb{C}^N$ such that:\n",
    "$$\n",
    "z = \\pi \\circ \\sigma(\\Delta^{-1} * m) \\in \\mathbb{C}^{N/2}.\n",
    "$$\n",
    "\n",
    "The decoding process involves the following steps:\n"
   ]
  },
  {
   "cell_type": "markdown",
   "metadata": {},
   "source": [
    "1. **Scaling by $1 / \\Delta$:**  \n",
    "   Multiply the polynomial $m$ by the inverse of $\\Delta$, i.e., $1 / \\Delta$. This rescales the polynomial back to the correct domain.\n"
   ]
  },
  {
   "cell_type": "code",
<<<<<<< HEAD
   "execution_count": 64,
=======
   "execution_count": 11,
>>>>>>> aaf941ca
   "metadata": {},
   "outputs": [],
   "source": [
    "rescaled_p = encoded / delta"
   ]
  },
  {
   "cell_type": "markdown",
   "metadata": {},
   "source": [
    "2. **Applying $\\sigma$:**  \n",
    "   Next, apply $\\sigma$, which maps the polynomial from $\\mathbb{Z}[X]/(X^N + 1)$ to a complex vector in $\\mathbb{C}^N$. This is explained in detail below."
   ]
  },
  {
   "cell_type": "markdown",
   "metadata": {},
   "source": [
    "To decode a polynomial $m(X)$ into a vector $z$, we evaluate on certain values, which will be the roots of $\\Phi(M) = X^N + 1$, where the $N$ roots are $\\xi, \\xi^3, \\ldots, \\xi^{2N-1}$. \n"
   ]
  },
  {
   "cell_type": "code",
<<<<<<< HEAD
   "execution_count": 65,
=======
   "execution_count": 12,
>>>>>>> aaf941ca
   "metadata": {},
   "outputs": [],
   "source": [
    "def sigmaf(p: Polynomial) -> np.array:\n",
    "    \"\"\"Decodes a polynomial by applying it to the M-th roots of unity.\"\"\"\n",
    "\n",
    "    outputs = []\n",
    "    N = M //2\n",
    "\n",
    "    # We simply apply the polynomial on the roots\n",
    "    for i in range(N):\n",
    "        root = xi ** (2 * i + 1)\n",
    "        output = p(root)\n",
    "        outputs.append(output)\n",
    "    return np.array(outputs)\n",
    "\n",
    "z_vector = sigmaf(rescaled_p)"
   ]
  },
  {
   "cell_type": "markdown",
   "metadata": {},
   "source": [
    "3. **Projection to $\\mathbb{C}^{N/2}$:**  \n",
    "   The final step is to project the vector onto $\\mathbb{C}^{N/2}$. Since the structure ensures that the second half of the array is the conjugate of the first half, this projection simply involves returning the first half of the array."
   ]
  },
  {
   "cell_type": "code",
<<<<<<< HEAD
   "execution_count": 66,
=======
   "execution_count": 13,
>>>>>>> aaf941ca
   "metadata": {},
   "outputs": [
    {
     "data": {
      "text/plain": [
       "array([3.008233+4.00260191j, 1.991767-0.99739809j])"
      ]
     },
<<<<<<< HEAD
     "execution_count": 66,
=======
     "execution_count": 13,
>>>>>>> aaf941ca
     "metadata": {},
     "output_type": "execute_result"
    }
   ],
   "source": [
    "def pi(z: np.array) -> np.array:\n",
    "    \"\"\"Projects a vector of H into C^{N/2}.\"\"\"\n",
    "    \n",
    "    N = M // 4\n",
    "    return z[:N]\n",
    "\n",
    "decoded = pi(z_vector)\n",
    "decoded"
   ]
  },
  {
   "cell_type": "markdown",
   "metadata": {},
   "source": [
    "If we put everything together we have:"
   ]
  },
  {
   "cell_type": "code",
<<<<<<< HEAD
   "execution_count": 67,
=======
   "execution_count": 14,
>>>>>>> aaf941ca
   "metadata": {},
   "outputs": [
    {
     "name": "stdout",
     "output_type": "stream",
     "text": [
      "Original vector:  [3.+4.j 2.-1.j]\n",
      "Encoded polynoial:  163840.0 + 92682.0·x + 163840.0·x² + 46340.0·x³\n",
      "Vector after encoding and decoding:  [3.00001133+3.99999083j 1.99998867-1.00000917j]\n"
     ]
    }
   ],
   "source": [
    "def sigma_R_discretization(z):\n",
    "    \"\"\"Projects a vector on the lattice using coordinate wise random rounding.\"\"\"\n",
    "    coordinates = compute_basis_coordinates(z)\n",
    "    \n",
    "    rounded_coordinates = coordinate_wise_random_rounding(coordinates)\n",
    "    y = np.matmul(sigma_R_basis.T, rounded_coordinates)\n",
    "    return y\n",
    "\n",
    "def decode(p: Polynomial, scale) -> np.array:\n",
    "        \"\"\"Decodes a polynomial by removing the scale, \n",
    "        evaluating on the roots, and project it on C^(N/2)\"\"\"\n",
    "        rescaled_p = p / scale\n",
    "        z = sigmaf(rescaled_p)\n",
    "        pi_z = pi(z)\n",
    "        return pi_z\n",
    "\n",
    "def encode(z: np.array, scale) -> Polynomial:\n",
    "    \"\"\"Encodes a vector by expanding it first to H,\n",
    "    scale it, project it on the lattice of sigma(R), and performs\n",
    "    sigma inverse.\n",
    "    \"\"\"\n",
    "    pi_z = pi_inverse(z)\n",
    "    scaled_pi_z = scale * pi_z\n",
    "    rounded_scale_pi_zi = sigma_R_discretization(scaled_pi_z)\n",
    "    p = sigma_inverse(rounded_scale_pi_zi)\n",
    "    \n",
    "    # We round it afterwards due to numerical imprecision\n",
    "    coef = np.round(np.real(p.coef)).astype(int)\n",
    "    p = Polynomial(coef)\n",
    "    return p\n",
    "\n",
    "\n",
    "# Another example with larger Delta\n",
    "\n",
    "delta = 2**16\n",
    "encoded_pol = encode(z, delta)\n",
    "decoded = decode(encoded_pol, delta)\n",
    "\n",
    "print(f\"Original vector: \", z)\n",
    "print(f\"Encoded polynoial: \", encoded_pol) \n",
    "print(f\"Vector after encoding and decoding: \", decoded)\n"
   ]
  },
  {
   "cell_type": "markdown",
   "metadata": {},
   "source": [
    "We will use this encoded poynomial $163840.0 + 92682.0·x + 163840.0·x² + 46341.0·x³$ as an example for encryption and decryption later."
   ]
  },
  {
   "cell_type": "code",
<<<<<<< HEAD
   "execution_count": 68,
=======
   "execution_count": 15,
>>>>>>> aaf941ca
   "metadata": {},
   "outputs": [],
   "source": [
    "# code from https://github.com/AI-Tech-Research-Lab/Introduction-to-BFV-HE-ML/blob/main/BFV_theory/BFV_theory.ipynb\n",
    "\n",
    "def Poly(coeffs):\n",
    "    \"\"\"\n",
    "    Helper function to build polynomials, passing a dictionary of coefficients.\n",
    "    For example, passing {0: 1, 1: -2, 2: 2} returns the polynomial\n",
    "    2X**2 - 2X + 1\n",
    "    \"\"\"\n",
    "    max_power = max(coeffs.keys())\n",
    "    _coeffs = np.zeros(max_power + 1)\n",
    "     \n",
    "    for i, c in coeffs.items():\n",
    "        _coeffs[i] = c\n",
    "        \n",
    "    return Polynomial(_coeffs)\n",
    "\n",
    "def pr(p):\n",
    "    \"\"\" \n",
    "    Helper function to pretty-print the polynomials, with human order\n",
    "    of powers, removed trailing .0, etc.\n",
    "    \"\"\"\n",
    "    coefs = p.coef\n",
    "    res = \"\"\n",
    "    \n",
    "    powers = range(len(coefs)-1, -1, -1)\n",
    "    for power, coeff in zip(powers, reversed(coefs)):\n",
    "        if coeff == 0:\n",
    "            continue\n",
    "        \n",
    "        if int(coeff) == coeff:\n",
    "            coeff = int(coeff)\n",
    "                  \n",
    "        sign = \"- \" if coeff < 0 else \"+ \"\n",
    "        \n",
    "        if power == 0:\n",
    "            value = abs(coeff)\n",
    "        elif abs(coeff) != 1:\n",
    "            value = abs(coeff)\n",
    "        else:\n",
    "            value = \"\"\n",
    "\n",
    "        power_sign = {0: \"\", 1: \"X\"}\n",
    "        def_power_sign = f\"X**{power}\"\n",
    "        \n",
    "        res += f\" {sign}{value}{power_sign.get(power, def_power_sign)}\"\n",
    "        \n",
    "    if res[1] == \"+\":\n",
    "        return res[3:]\n",
    "    if res[1] == \"-\":\n",
    "        return res[1:]\n",
    "\n",
    "def mod_on_coefficients(polynomial, modulo):\n",
    "    \"\"\"\n",
    "    Apply the modulo on the coefficients of a polynomial.\n",
    "    \"\"\"\n",
    "    coefs = polynomial.coef\n",
    "    mod_coefs = []\n",
    "    for c in coefs:\n",
    "        mod_coefs.append(c % modulo)\n",
    "        \n",
    "    return Polynomial(mod_coefs)\n",
    "\n",
    "def round_on_nearest_integer(polynomial):\n",
    "    \"\"\"\n",
    "    Round the coefficients of a polynomial to the\n",
    "    nearest integer.\n",
    "    \"\"\"\n",
    "    coefs = polynomial.coef\n",
    "    round_coefs = []\n",
    "    for c in coefs:\n",
    "        round_coefs.append(round(c))\n",
    "    \n",
    "    return Polynomial(round_coefs)\n",
    "\n",
    "\n",
    "def reduce_polynomial(polynomial, cyclotomic_polynomial, q):\n",
    "    \"\"\"\n",
    "    Reduce a polynomial modulo a cyclotomic polynomial and a modulus.\n",
    "    \"\"\"\n",
    "    remainder = polynomial % polynomial_modulus polynomial modulo cyclotomic polynomial -> get the remainder\n",
    "    return mod_on_coefficients(remainder, q) # perfrom mod operation on coefficients\n",
    "\n",
    "\n",
    "def find_negative_coefficients(polynomial):\n",
    "    \"\"\"\n",
    "    Returns a list with indices of negative coefficients\n",
    "    \"\"\"\n",
    "    coeffs = polynomial.coef[::]\n",
    "    neg_indices = []\n",
    "    for i in range(len(coeffs)):\n",
    "        if coeffs[i] < 0:\n",
    "            neg_indices.append(i)\n",
    "\n",
    "    return neg_indices\n"
   ]
  },
  {
   "cell_type": "markdown",
   "metadata": {},
   "source": [
    "## Ciphertext Encryption and Decryption\n",
    "\n",
    "The schemes like BFV or also CKKS are based on a hard computation problem called Ring Learning With Errors."
   ]
  },
  {
   "cell_type": "markdown",
   "metadata": {},
   "source": [
    "### Coefficients\n",
    "\n",
    "First, the coefficients of the polynomials in RLWE are whole numbers, and they are always taken **modulo** some fixed number $q$. This means that each coefficient is the **remainder** when divided by $q$, effectively keeping them within a limited range.\n",
    "\n",
    "#### Example:\n",
    "Let’s take the modulus $q = 12$. You can think of this like a **clock**, where each hour corresponds to an element in the range $\\{0, 1, 2, \\dots, 11\\}$. On a clock, if you add $10 + 5$, the result isn’t $15$, instead it wraps around to $3$.\n",
    "\n",
    "Similarly, in modular arithmetic, coefficients work the same way. For example:\n",
    "\n",
    "$$\n",
    "10 + 5 \\mod 12 = 3\n",
    "$$\n",
    "\n",
    "---\n",
    "\n",
    "#### Ring of Polynomials\n",
    "Now assume we are working with polynomials instead of just numbers. A polynomial like:\n",
    "\n",
    "$$\n",
    "f(x) = 10x + 5\n",
    "$$\n",
    "\n",
    "is in the \"ring of polynomials,\" where each coefficient $10$ and $5$ is taken **modulo $q$**. So, if $q = 12$, the polynomial remains valid and computations wrap around, just like on the clock.\n",
    "\n",
    "### Polynomial Modulus\n",
    "\n",
    "The second important aspect is that the **polynomials themselves are also reduced modulo a special polynomial**. This special polynomial is called the **polynomial modulus**. Every polynomial used in the scheme is divided by this polynomial modulus, and only the remainder is kept.\n",
    "\n",
    "In homomorphic encryption (HE) schemes, the polynomial modulus is commonly chosen in the form:\n",
    "\n",
    "$$\n",
    "f(x) = x^N + 1\n",
    "$$\n",
    "\n",
    "where $N$ is a power of $2$. For example, if we take $N = 8$, the polynomial modulus becomes:\n",
    "\n",
    "$$\n",
    "f(x) = x^8 + 1\n",
    "$$\n",
    "\n",
    "---\n",
    "\n",
    "### Key Characteristics of Polynomials in the Scheme\n",
    "\n",
    "The polynomials used in the scheme have two important properties:\n",
    "\n",
    "1. **Coefficients are reduced modulo $q$**:\n",
    "   Each coefficient in the polynomial is reduced modulo $q$, creating a ring structure where coefficients belong to the range $\\{0, 1, 2, \\dots, q-1\\}$.\n",
    "\n",
    "2. **Maximum degree is $N-1$**:\n",
    "   The polynomials are reduced modulo the polynomial $f(x) = x^N + 1$, meaning their degree can be at most $N-1$.\n",
    "\n",
    "---\n",
    "\n",
    "If $q = 23$ and $N = 8$, then the polynomials in the scheme are of the form:\n",
    "\n",
    "$$\n",
    "p(x) = a_0 + a_1x + a_2x^2 + \\dots + a_7x^7\n",
    "$$\n",
    "\n",
    "where each coefficient $a_i$ satisfies $0 \\leq a_i < 23$. This means there are 8 coefficients, each in the range from $0$ to $22$.\n",
    "\n",
    "### Practical Example\n",
    "Let's take 2 polynomials $a = 3x^{4}$ and $b = 4x^{5}$ with $N=8$ -> polynomial modulous $x^{8} + 1$ and $q=7$. When we multiple $a*b$, we get $12x^9$.\n",
    "\n",
    "After each operation, we have to perform the division with the polynomial modulus and keep the remainder.\n",
    "\n",
    "$$\n",
    "12x^{9} \\mod (x^8 + 1) = -12x\n",
    "$$\n",
    "\n",
    "Also, the result's coefficients have to be taken $\\mod q$.\n",
    "\n",
    "$[-12x]_q = 2x$"
   ]
  },
  {
   "cell_type": "code",
<<<<<<< HEAD
   "execution_count": 69,
=======
   "execution_count": 16,
>>>>>>> aaf941ca
   "metadata": {},
   "outputs": [
    {
     "name": "stdout",
     "output_type": "stream",
     "text": [
      "A: 3X**4\n",
      "B: 4X**5\n",
      "Product of A and B: 12X**9\n",
      "Polynomial modulus: X**8 + 1\n",
      "----------------------\n",
      "Remainder of (A*B) / polynomial modulus: - 12X\n",
      "Apply also mod k: 2X\n"
     ]
    }
   ],
   "source": [
    "a = Poly({4: 3})\n",
    "b = Poly({5: 4})\n",
    "q = 7\n",
    "polynomial_modulus = Poly({0: 1, 8: 1})\n",
    "\n",
    "prod = a * b\n",
    "\n",
    "quo, rem = divmod(prod, polynomial_modulus)\n",
    "final_result = mod_on_coefficients(rem, q)\n",
    "\n",
    "print(f\"A: {pr(a)}\")\n",
    "print(f\"B: {pr(b)}\")\n",
    "print(f\"Product of A and B: {pr(prod)}\")\n",
    "print(f\"Polynomial modulus: {pr(polynomial_modulus)}\")\n",
    "print(f\"----------------------\")\n",
    "print(f\"Remainder of (A*B) / polynomial modulus: {pr(rem)}\")\n",
    "print(f\"Apply also mod k: {pr(final_result)}\")"
   ]
  },
  {
   "cell_type": "markdown",
   "metadata": {},
   "source": [
    "### CKKS Encryption and Decryption\n",
    "\n",
    "In CKKS, encryption takes a plaintext (typically a vector of real or complex numbers) and converts it into a ciphertext using a **public key** derived from a **private key**. The decryption process, which recovers the plaintext, is feasible only if you know the private key.\n",
    "\n",
    "---\n",
    "\n",
    "#### Ciphertext\n",
    "The encryption of a plaintext produces a ciphertext, which is represented by **two or more polynomials** from the same ring. However, the ciphertext uses:\n",
    "- The same **polynomial modulus** $f(x) = x^N + 1$.\n",
    "- A much larger modulus $q$, known as the **ciphertext coefficient modulus**, to allow space for noise during homomorphic computations.\n",
    "\n",
    "\n",
    "#### Example with Small Parameters\n",
    "To simplify, let’s consider smaller, insecure parameters for an example:\n",
    "- $N = 4$, so $f(x) = x^4 + 1$..\n",
    "- $q = ^{60} - 1 $ (ciphertext modulus).\n",
    "\n",
    "##### Example Plaintext:\n",
    "A plaintext polynomial might be:\n",
    "\n",
    "$$\n",
    "p(x) = 163840 + 92682x + 163840x^2 + 46341^3\n",
    "$$\n",
    "\n",
    "\n",
    "##### Encryption:\n",
    "Encryption transforms $p(x)$ into a ciphertext $(c_0(x), c_1(x))$, where both $c_0(x)$ and $c_1(x)$ are polynomials with coefficients reduced modulo $q = 2^{60} - 1 $.\n"
   ]
  },
  {
   "cell_type": "code",
<<<<<<< HEAD
   "execution_count": 70,
=======
   "execution_count": 17,
>>>>>>> aaf941ca
   "metadata": {},
   "outputs": [
    {
     "name": "stdout",
     "output_type": "stream",
     "text": [
      "Ciphertext coefficient modulo: 1152921504606846975\n",
      "Polynomial modulus: X**4 + 1\n",
      "Plaintext polynomial: 46341X**3 + 163840X**2 + 92682X + 163840\n"
     ]
    }
   ],
   "source": [
    "q = 2**60 - 1 \n",
    "N = 4\n",
    "m = Poly({0: 163840, 1: 92682, 2: 163840, 3:46341})\n",
    "\n",
    "polynomial_modulus = Poly({0: 1, N: 1})\n",
    "\n",
    "print(f\"Ciphertext coefficient modulo: {q}\")\n",
    "print(f\"Polynomial modulus: {pr(polynomial_modulus)}\")\n",
    "print(f\"Plaintext polynomial: {pr(m)}\")"
   ]
  },
  {
   "cell_type": "markdown",
   "metadata": {},
   "source": [
    "#### Generation of Private Key $s$\n",
    "\n",
    "In CKKS (and similar schemes), the private key $s$ is a randomly generated polynomial with certain constraints. Here’s a brief explanation:\n",
    "\n",
    "1. **Parameter $h$**:\n",
    "   - The parameter $h$ determines the number of non-zero coefficients in the secret key $s$.\n",
    "\n",
    "2. **Structure of $s$**:\n",
    "   - $s(x)$ is a polynomial in the ring $R = \\mathbb{Z}[x]/(f(x))$, where $f(x) = x^N + 1$.\n",
    "   - The coefficients of $s(x)$ are either $-1$, $0$, or $1$.\n",
    "\n",
    "3. **Generation Process**:\n",
    "   - Randomly select $h$ positions in the polynomial $s(x)$ to be non-zero.\n",
    "   - Assign these positions a value of $1$ or $-1$ (randomly chosen).\n",
    "   - The remaining coefficients are set to $0$."
   ]
  },
  {
   "cell_type": "code",
<<<<<<< HEAD
   "execution_count": 71,
=======
   "execution_count": 18,
>>>>>>> aaf941ca
   "metadata": {},
   "outputs": [
    {
     "name": "stdout",
     "output_type": "stream",
     "text": [
<<<<<<< HEAD
      "Secret key: - X**3 + 1\n"
=======
      "Secret key: X**3 - 1\n"
>>>>>>> aaf941ca
     ]
    }
   ],
   "source": [
    "import random\n",
    "\n",
    "\n",
    "def secret_key_pol(N, h):\n",
    "    \"\"\"\n",
    "    Generate the secret key.\n",
    "    N = degree of polynomial modulous\n",
    "    h = number of non-zero coefficients in the polynomial generated\n",
    "    \"\"\"\n",
    "    s = {}\n",
    "    non_zero_indices = random.sample(range(N), h)\n",
    "    \n",
    "    # Assign ±1 randomly to the selected positions\n",
    "    for idx in non_zero_indices:\n",
    "        s[idx] = random.choice([-1, 1])\n",
    "    \n",
    "    return Poly(s)\n",
    "\n",
    "h = 2\n",
    "s = secret_key_pol(N, h) # secret key\n",
    "print(f\"Secret key: {pr(s)}\")"
   ]
  },
  {
   "cell_type": "markdown",
   "metadata": {},
   "source": [
    "#### Generation of Public Key $(a, b)$\n",
    "\n",
    "In CKKS (and similar schemes), the public key is derived from the private key $s$ and includes two polynomials $(a, b)$. Here’s a brief explanation:\n",
    "\n",
    "1. **Structure of the Public Key**:\n",
    "   - The public key $(a, b)$ consists of two polynomials in the ring $R = \\mathbb{Z}[x]/(f(x))$, where $f(x) = x^N + 1$.\n",
    "   - The coefficients of these polynomials are reduced modulo a large number $q$ (ciphertext modulus).\n",
    "\n",
    "2. **Generation Process**:\n",
    "   - Randomly generate a polynomial $a(x)$ with coefficients modulo $q$.\n",
    "   - Compute $b(x)$ as:\n",
    "     $$\n",
    "     b(x) = -a(x) \\cdot s(x) + e(x) \\pmod{q}\n",
    "     $$\n",
    "     where:\n",
    "     - $s(x)$ is the private key.\n",
    "     - $e(x)$ is a small error (noise) polynomial, with coefficients sampled from a discrete Gaussian or uniform distribution to ensure security.\n",
    "\n",
    "3. **Result**:\n",
    "   - The public key is $(a(x), b(x))$, where:\n",
    "     - $a(x)$ is the random polynomial.\n",
    "     - $b(x)$ is derived using the private key and noise.\n"
   ]
  },
  {
   "cell_type": "code",
<<<<<<< HEAD
   "execution_count": 72,
=======
   "execution_count": 19,
>>>>>>> aaf941ca
   "metadata": {},
   "outputs": [
    {
     "name": "stdout",
     "output_type": "stream",
     "text": [
<<<<<<< HEAD
      "a: 67840437259952416X**3 + 745210981126741760X**2 + 1034291590311997312X + 867400488778597760\n",
      "\n",
      "e: - 7X**3 - 5X**2 - 2X\n",
      "\n",
      "Public key: 799560051518645376X**3 + 339870086220152832X**2 + 526340437774955008X + 404150930123098880, 67840437259952416X**3 + 745210981126741760X**2 + 1034291590311997312X + 867400488778597760\n",
=======
      "a: 892567026215957504X**3 + 901692706974702080X**2 + 853905270232592640X + 559661354199470272\n",
      "\n",
      "e: X**3 - X + 3\n",
      "\n",
      "Public key: 332905672016487232X**3 + 641338228583812608X**2 + 602676472600447744X + 260645119825216000, 892567026215957504X**3 + 901692706974702080X**2 + 853905270232592640X + 559661354199470272\n",
>>>>>>> aaf941ca
      "\n"
     ]
    }
   ],
   "source": [
    "def create_error_pol(N, Sigma, mu):\n",
    "    \"\"\"\n",
    "    Generate an error polynomial.\n",
    "    \"\"\"\n",
    "    e = np.random.normal(mu, Sigma, N)\n",
    "    e_map = {}\n",
    "    for i in range(len(e)):\n",
    "        e_map[i] = round(e[i])\n",
    "    \n",
    "    return Poly(e_map)\n",
    "\n",
    "def sample_pol(N, modulous):\n",
    "    \"\"\"\n",
    "    Sample a polynomial.\n",
    "    \"\"\"\n",
    "    coeffs = {}\n",
    "    for i in range(N):\n",
    "        c = np.random.randint(0, modulous)\n",
    "        coeffs[i] = c\n",
    "    return Poly(coeffs)\n",
    "\n",
    "\n",
    "mu, Sigma = 0, 3.2 # suggested values in the original paper\n",
    "a = sample_pol(N, q)\n",
    "e = create_error_pol(N, Sigma, mu)\n",
    "\n",
    "b = (-a*s)+e\n",
    "b = reduce_polynomial(b, polynomial_modulus, q)\n",
    "\n",
    "\n",
    "# public key\n",
    "pk = (b, a)\n",
    "\n",
    "print(f\"a: {pr(a)}\\n\")\n",
    "print(f\"e: {pr(e)}\\n\")\n",
    "print(f\"Public key: {pr(pk[0])}, {pr(pk[1])}\\n\")"
   ]
  },
  {
   "cell_type": "markdown",
   "metadata": {},
   "source": [
    "To perform the encryption we need three \"small\" polynomials:\n",
    "\n",
    "- Two error polynomials (\"small error\" polynomials), extracted from a discrete Gaussian distribution (similarly to the one used in the public key);\n",
    "- A \"small\" polynomial, $v$ which has coefficients drawn from $(-1, 0, 1)$, similar to $s$."
   ]
  },
  {
   "cell_type": "code",
<<<<<<< HEAD
   "execution_count": 73,
=======
   "execution_count": 20,
>>>>>>> aaf941ca
   "metadata": {},
   "outputs": [
    {
     "name": "stdout",
     "output_type": "stream",
     "text": [
<<<<<<< HEAD
      "e_1: 2X**3 - 2X**2 - 2X + 4\n",
      "\n",
      "e_2: - 2X**3 + 2X**2 - 2\n",
      "\n",
      "v: - X**3 + X + 1\n",
=======
      "e_1: - X**3 - 2X**2 + 5X - 3\n",
      "\n",
      "e_2: 3X**3 - 6X**2 - X + 5\n",
      "\n",
      "v: X**3 + X**2 - 1\n",
>>>>>>> aaf941ca
      "\n"
     ]
    }
   ],
   "source": [
    "e1 = create_error_pol(N, Sigma, mu)\n",
    "e2 = create_error_pol(N, Sigma, mu)\n",
    "\n",
    "coeffs = {}\n",
    "for i in range(0, N):\n",
    "    coeffs[i] = np.random.randint(-1, 2)    \n",
    "v = Poly(coeffs)\n",
    "\n",
    "print(f\"e_1: {pr(e1)}\\n\")\n",
    "print(f\"e_2: {pr(e2)}\\n\")\n",
    "print(f\"v: {pr(v)}\\n\")"
   ]
  },
  {
   "cell_type": "markdown",
   "metadata": {},
   "source": [
    "### Encryption in CKKS"
   ]
  },
  {
   "cell_type": "markdown",
   "metadata": {},
   "source": [
    "In CKKS, the ciphertext is represented by two polynomials:\n",
    "\n",
    "$$\n",
    "\\text{ct} = \\left( \\left[ pk[0] \\cdot v + e_1 + m \\right]_{\\Phi_N, q}, \\, \\left[ pk[1] \\cdot v + e_2 \\right]_{\\Phi_N, q} \\right)\n",
    "$$\n",
    "\n",
    "Where:\n",
    "- $m$: The plaintext polynomial\n",
    "- $v$: A random polynomial for security.\n",
    "- $e_1, e_2$: Small noise polynomials.\n",
    "- $q$: Ciphertext modulus.\n",
    "- $\\Phi_N = x^N + 1$: The polynomial modulus."
   ]
  },
  {
   "cell_type": "code",
<<<<<<< HEAD
   "execution_count": 74,
=======
   "execution_count": 21,
>>>>>>> aaf941ca
   "metadata": {},
   "outputs": [
    {
     "name": "stdout",
     "output_type": "stream",
     "text": [
<<<<<<< HEAD
      "Ciphertext: 735279207615745664X**3 + 512849070907069952X**2 + 117439949511452416X + 130931316379572352, 1098572434214943360X**3 + 694421504091844352X**2 + 341060051003642880X + 680930137223795712\n"
=======
      "Ciphertext: 530415920409222848X**3 + 439322723831927040X**2 + 728922636013039104X + 801183188204381440, 520999598216105472X**3 + 1071244630222504704X**2 + 810599510397288448X + 1143505182413775872\n"
>>>>>>> aaf941ca
     ]
    }
   ],
   "source": [
    "from math import floor\n",
    "\n",
    "ct0 = pk[0] * v + e1 + m\n",
    "ct0 = reduce_polynomial(ct0, polynomial_modulus, q)\n",
    "\n",
    "ct1 = pk[1] * v + e2\n",
    "ct1 = reduce_polynomial(ct1, polynomial_modulus, q)\n",
    "\n",
    "ciphertext = (ct0, ct1)\n",
    "print(f\"Ciphertext: {pr(ct0)}, {pr(ct1)}\")"
   ]
  },
  {
   "cell_type": "markdown",
   "metadata": {},
   "source": [
    "### Decryption in CKKS"
   ]
  },
  {
   "cell_type": "markdown",
   "metadata": {},
   "source": [
    "### Decryption in CKKS\n",
    "\n",
    "The decryption process in CKKS is relatively straightforward. The ciphertext is represented as two polynomials $(c_0, c_1)$, and decryption uses the private key $s$.\n",
    "\n",
    "Multiply the second term of the ciphertext $c_1$ with the private key $s$, and sum it with the first term $c_0$:\n",
    "   $$\n",
    "   \\text{Dec} = c_0 + c_1 \\cdot s \\pmod{\\Phi_N, q}\n",
    "   $$\n",
    "\n",
    "   Substituting the ciphertext structure, we get:\n",
    "   $$\n",
    "   \\text{Dec} = \\left[\\Delta \\cdot m - e_v - e_1 + e_2\\cdot s\\right]_{\\Phi_N, q}\n",
    "   $$\n",
    "\n",
    "Inside this polynomial we have the scaled message summed to some noise. If the noise is not too big, we can recover the message.\n",
    "\n",
    "To do that, we just try to make the modulo with the polynomial modulus, than to apply\n",
    "to the coefficients of the resulting polynomial."
   ]
  },
  {
   "cell_type": "code",
<<<<<<< HEAD
   "execution_count": 75,
=======
   "execution_count": 22,
>>>>>>> aaf941ca
   "metadata": {},
   "outputs": [
    {
     "name": "stdout",
     "output_type": "stream",
     "text": [
      "Plain starting message: 46341X**3 + 163840X**2 + 92682X + 163840\n",
<<<<<<< HEAD
      "Final decryption result: 46336X**3 + 163840X**2 + 92672X + 163840\n"
=======
      "Final decryption result: 46336X**3 + 163840X**2 + 92928X + 164096\n"
>>>>>>> aaf941ca
     ]
    }
   ],
   "source": [
    "plaintext = ciphertext[1] * s + ciphertext[0]\n",
    "plaintext = reduce_polynomial(plaintext, polynomial_modulus, q)\n",
    "\n",
    "print(f\"Plain starting message: {pr(m)}\")\n",
    "print(f\"Final decryption result: {pr(plaintext)}\")"
   ]
  },
  {
   "cell_type": "markdown",
   "metadata": {},
   "source": [
    "Then if we try to decode the decrypted result, we get:"
   ]
  },
  {
   "cell_type": "code",
<<<<<<< HEAD
   "execution_count": 76,
=======
   "execution_count": 23,
>>>>>>> aaf941ca
   "metadata": {},
   "outputs": [
    {
     "name": "stdout",
     "output_type": "stream",
     "text": [
      "Original vector:  [3.+4.j 2.-1.j]\n",
<<<<<<< HEAD
      "Decoded vector: [2.99994659+3.99983977j 2.00005341-1.00016023j]\n"
=======
      "Decoded vector: [3.00661498+4.00260191j 2.00119752-0.99739809j]\n"
>>>>>>> aaf941ca
     ]
    }
   ],
   "source": [
    "delta = 2**16\n",
    "decoded_vector = decode(plaintext, delta)\n",
    "\n",
    "print(f\"Original vector: \", z)\n",
    "print(f\"Decoded vector: {decoded_vector}\")"
   ]
  },
  {
   "cell_type": "markdown",
   "metadata": {},
   "source": [
    "Following the decoding process, we obtain a high-quality approximation of the original input vector.\n",
    "\n",
    "The steps achieved thus far can be summarized as follows:\n",
    "\n",
    "**Input Vector → Encoding → Encryption → Decryption → Decoding → Approximation of Input Vector**"
   ]
  },
  {
   "cell_type": "markdown",
   "metadata": {},
   "source": [
<<<<<<< HEAD
    "We are ready to define some other helper functions to automatize the process of encryption and decryption."
=======
    "### Homomorphic Operations\n",
    "\n",
    "The core of homomorphic encryption are the operations that can be done on encrypted data, that includes addition on ciphertext and plaintext, ciphertext and ciphertext, as well as multiplication of ciphertext and plaintext, as well as ciphertext and ciphertext. Another example that will be shown is squaring a ciphertext."
   ]
  },
  {
   "cell_type": "markdown",
   "metadata": {},
   "source": [
    "## Addition\n",
    "\n",
    "Addition in CKKS is rather straightforward, we have the following ciphertexts:\n",
    "$$ c_1 = (c_{10}, c_{11})$$\n",
    "$$ c_2 = (c_{20}, c_{21})$$\n",
    "\n",
    "$$ c_{add} = c_1 + c_2 = (c_{10} + c_{20}, c_{11} + c_{21})$$\n",
    "\n",
    "With addition, the resulting ciphertext contains both the original message terms and an accumulated error term. Since the noise terms are typically miniscule compared to the scaling factor, the accumulated error remains manageable."
>>>>>>> aaf941ca
   ]
  },
  {
   "cell_type": "code",
<<<<<<< HEAD
   "execution_count": 77,
   "metadata": {},
   "outputs": [],
   "source": [
    "def generate_keys(N, q, h, pol_modulus, mu=0, Sigma=3.2):\n",
    "   \n",
    "    # secret key\n",
    "    sk = secret_key_pol(N, h)\n",
    "\n",
    "    a = sample_pol(N, q)\n",
    "    e = create_error_pol(N, Sigma, mu)\n",
    "    \n",
    "    b = (-a*sk)+e\n",
    "    b = reduce_polynomial(b, pol_modulus, q)\n",
    "    \n",
    "    # public key\n",
    "    pk = (b, a)\n",
    "\n",
    "    return sk, pk\n",
    "\n",
    "def encrypt_poly(m, N, pk, pol_modulus, q):\n",
    "    e1 = create_error_pol(N, Sigma, mu)\n",
    "    e2 = create_error_pol(N, Sigma, mu)\n",
    "    \n",
    "    coeffs = {}\n",
    "    for i in range(0, N):\n",
    "        coeffs[i] = np.random.randint(-1, 2)    \n",
    "    v = Poly(coeffs)\n",
    "\n",
    "    ct0 = pk[0] * v + e1 + m\n",
    "    ct0 = reduce_polynomial(ct0, pol_modulus, q)\n",
    "    \n",
    "    ct1 = pk[1] * v + e2\n",
    "    ct1 = reduce_polynomial(ct1, pol_modulus, q)\n",
    "    return ct0, ct1\n",
    "\n",
    "def decrypt_poly(ct, sk, pol_modulus, q):\n",
    "    plaintext = ct[1] * sk + ct[0]\n",
    "    plaintext = reduce_polynomial(plaintext, polynomial_modulus, q)\n",
    "    \n",
    "    return plaintext\n"
=======
   "execution_count": 42,
   "metadata": {},
   "outputs": [
    {
     "name": "stdout",
     "output_type": "stream",
     "text": [
      "Message 1: 46341X**3 + 123821X**2 + 92682X + 163840\n",
      "Message cipher text 1: 530415920409222848X**3 + 439322723831886976X**2 + 728922636013039104X + 801183188204381440, 520999598216105472X**3 + 1071244630222504704X**2 + 810599510397288448X + 1143505182413775872\n",
      "Message 2: 57321X**3 + 294721X**2 + 103456X + 204800\n",
      "Message cipher text 2: 530415920409233856X**3 + 439322723832057856X**2 + 728922636013049856X + 801183188204422400, 520999598216105472X**3 + 1071244630222504704X**2 + 810599510397288448X + 1143505182413775872\n",
      "Added ciphertext: 1060831840818456704X**3 + 878645447663944832X**2 + 1457845272026088960X + 1602366376408803840, 1041999196432210944X**3 + 2142489260445009408X**2 + 1621199020794576896X + 2287010364827551744\n",
      "Message 1 + Message 2: 103662X**3 + 418542X**2 + 196138X + 368640\n",
      "Final decryption result: 103424X**3 + 418304X**2 + 196608X + 369152\n"
     ]
    }
   ],
   "source": [
    "def add(c_1, c_2):\n",
    "    c_add_0 = [x + y for x, y in zip(c_1[0], c_2[0])]\n",
    "    c_add_1 = [x + y for x, y in zip(c_1[1], c_2[1])]\n",
    "\n",
    "    c_add_0 = Poly({i: coeff for i, coeff in enumerate(c_add_0)})\n",
    "    c_add_1 = Poly({i: coeff for i, coeff in enumerate(c_add_1)})\n",
    "    return (c_add_0, c_add_1)\n",
    "\n",
    "m1 = Poly({0: 163840, 1: 92682, 2: 123821, 3: 46341})\n",
    "m2 = Poly({0: 204800, 1: 103456, 2: 294721, 3: 57321})\n",
    "sum_message = m1+m2\n",
    "\n",
    "ct10 = pk[0] * v + e1 + m1\n",
    "ct10 = reduce_polynomial(ct10, polynomial_modulus, q)\n",
    "\n",
    "ct11 = pk[1] * v + e2\n",
    "ct11 = reduce_polynomial(ct11, polynomial_modulus, q)\n",
    "\n",
    "c1 = (ct10, ct11)\n",
    "\n",
    "ct20 = pk[0] * v + e1 + m2\n",
    "ct20 = reduce_polynomial(ct20, polynomial_modulus, q)\n",
    "\n",
    "ct21 = pk[1] * v + e2\n",
    "ct21 = reduce_polynomial(ct21, polynomial_modulus, q)\n",
    "\n",
    "c2 = (ct20, ct21)\n",
    "\n",
    "(c_add0, c_add1) = add(c1, c2)\n",
    "ciphertext = (c_add0, c_add1)\n",
    "\n",
    "plaintext = ciphertext[1] * s + ciphertext[0]\n",
    "plaintext = reduce_polynomial(plaintext, polynomial_modulus, q)\n",
    "\n",
    "print(f\"Message 1: {pr(m1)}\")\n",
    "print(f\"Message cipher text 1: {pr(ct10)}, {pr(ct11)}\")\n",
    "print(f\"Message 2: {pr(m2)}\")\n",
    "print(f\"Message cipher text 2: {pr(ct20)}, {pr(ct21)}\")\n",
    "\n",
    "print(f\"Added ciphertext: {pr(c_add0)}, {pr(c_add1)}\")\n",
    "\n",
    "print(f\"Message 1 + Message 2: {pr(sum_message)}\")\n",
    "print(f\"Final decryption result: {pr(plaintext)}\")\n"
>>>>>>> aaf941ca
   ]
  },
  {
   "cell_type": "markdown",
   "metadata": {},
   "source": [
<<<<<<< HEAD
    "Now we will show a complete example with endoding/decoding and encryption/decryption for a vector of 2 real numbers.\n"
=======
    "## Multiplication\n",
    "\n",
    "\n",
    "Multiplication in CKKS is more complex compared to addition because it introduces significant growth in both the ciphertext dimension and noise. After multiplying two ciphertexts, the resulting ciphertext will have three components (dimension 3), compared to the original ciphertext dimension of 2. This growth in dimension occurs because the homomorphic multiplication generates additional terms.\n",
    "\n",
    "Additionally, the scale and noise grow faster during multiplication. For example, given two ciphertexts $c$ and $c'$ with scale $\\Delta$, the resulting ciphertext will have terms scaled by $\\Delta^2$. to address these issues, two kep operations are performed after multiplication: rescaling and relinearization.\n",
    "\n",
    "$$ CMult(c,c') = c_{mult} = (d_0, d_1, d_2) = (c_0 \\cdot c'_0, c_0 \\cdot c'_1 + c'_0 \\cdot c_1, c_1 \\cdot c'_1)$$\n",
    "\n",
    "### Rescaling\n",
    "Rescaling is used to manage the growth of the scale $\\Delta$ and reduce the noise after multiplication. Without rescaling, the scale would grow exponentially with successive multiplications, making decryption and further operations impractical.\n",
    "\n",
    "Ciphertexts are initialized at a level L, and for every multiplication it decreases the level of the resulting ciphertext. For any binary operation to happen, the two involved ciphertext should have the same level, else the operation will fail. The modulo q can be defined as the following : $q = \\Delta^L * q_0$ with $\\Delta$ as the scaling factor and $q_0$ as the base modulus. With this the rescaling operation can be defined as : \n",
    "$$ RS_{l \\rightarrow l-1}(c) = \\lfloor \\frac{q_{l-1}}{q_l}c \\rceil (mod \\space q_{l-1}) = \\lfloor \\Delta ^{-1}c \\rceil (mod \\space q_{l-1})$$\n",
    "\n",
    "### Relinearization\n",
    "Relinearization is used to manage the growth of the ciphertext dimension. After multiplication, the ciphertext dimension increases to 3, which makes further operations computationally expensive and memory-intensive. Relinearization reduces the ciphertext dimension back to 2, while preserving the correctness of the encrypted data.\n",
    "\n",
    "To relinearize a 3-dimensional ciphertext,we use an evaluation key evk\n",
    "$$ evk = (-a_0 \\cdot s + e + p \\cdot s^2, a)$$\n",
    "$$ Relin((d_0, d_1, d_2), evk) = (d_0, d_1) + \\lfloor p^{-1}*d_2*evk \\rceil$$"
>>>>>>> aaf941ca
   ]
  },
  {
   "cell_type": "code",
<<<<<<< HEAD
   "execution_count": 78,
=======
   "execution_count": 54,
>>>>>>> aaf941ca
   "metadata": {},
   "outputs": [
    {
     "name": "stdout",
     "output_type": "stream",
     "text": [
<<<<<<< HEAD
      "Original vector:  [4.+0.j 3.+0.j]\n"
=======
      "Message 1: 46341X**3 + 123821X**2 + 92682X + 163840\n",
      "Message cipher text 1: 530415920409222848X**3 + 439322723831886976X**2 + 728922636013039104X + 801183188204381440, 520999598216105472X**3 + 1071244630222504704X**2 + 810599510397288448X + 1143505182413775872\n",
      "Message 2: 57321X**3 + 294721X**2 + 103456X + 204800\n",
      "Message cipher text 2: 530415920409233856X**3 + 439322723832057856X**2 + 728922636013049856X + 801183188204422400, 520999598216105472X**3 + 1071244630222504704X**2 + 810599510397288448X + 1143505182413775872\n",
      "Message 1 * Message 2: 2656312461X**6 + 20755209402X**5 + 46599528359X**4 + 59007466538X**3 + 83234138432X**2 + 35931504640X + 33554432000\n"
>>>>>>> aaf941ca
     ]
    }
   ],
   "source": [
<<<<<<< HEAD
    "# PARAMETERS\n",
    "N = 4\n",
    "h = 2\n",
    "polynomial_modulus = Poly({0: 1, N: 1})\n",
    "q = 2**60-1\n",
    "delta = 2**40 # scaling factor \n",
    "\n",
    "# vector with 2 integers\n",
    "z = np.array([4.0 + 0j, 3 + 0j])\n",
    "print(f\"Original vector: \", z)"
   ]
  },
  {
   "cell_type": "code",
   "execution_count": 79,
   "metadata": {},
   "outputs": [
    {
     "name": "stdout",
     "output_type": "stream",
     "text": [
      "Encoded polynomial:  3.8482907e+12 + (3.88736064e+11)·x + 0.0·x² - (3.88736064e+11)·x³\n",
      "Encoded polynomial after mod q:  3.8482907e+12 + (3.88736064e+11)·x + 0.0·x² + (1.15292112e+18)·x³\n"
     ]
    }
   ],
   "source": [
    "# VECTOR ENCODING\n",
    "encoded_pol = encode(z, delta) # encoded polynomial\n",
    "neg_coeff = find_negative_coefficients(encoded_pol) # store the positions with negative coefficients\n",
    "encoded_pol_after_mod = mod_on_coefficients(encoded_pol, q) # to ensure that the coefficients are within Zq\n",
    "\n",
    "print(f\"Encoded polynomial: \", encoded_pol)\n",
    "print(f\"Encoded polynomial after mod q: \", encoded_pol_after_mod)"
   ]
  },
  {
   "cell_type": "markdown",
   "metadata": {},
   "source": [
    "As we can see when we encode our vector the coefficients must be modulo q, so we perform modulous operation on the coefficients. We can see that only the coefficient of $x^3$ changed because it was a negative number."
   ]
  },
  {
   "cell_type": "code",
   "execution_count": 80,
   "metadata": {},
   "outputs": [
    {
     "name": "stdout",
     "output_type": "stream",
     "text": [
      "Ciphertext: 899714101162683136X**3 + 738309894491983360X**2 + 524243262875610368X + 1064620566370494464, 551878356217730112X**3 + 27635482078183552X**2 + 115940268605233408X + 1015654758503980544\n"
     ]
    }
   ],
   "source": [
    "# GENERATE THE SECRET AND PUBLIC KEYS AND THEN ENCRYPT THE POLYNOMIAL\n",
    "secret_key, public_key = generate_keys(N, q, h, polynomial_modulus)\n",
    "encrypted = encrypt_poly(encoded_pol_after_mod, N, public_key, polynomial_modulus, q)\n",
    "print(f\"Ciphertext: {pr(encrypted[0])}, {pr(encrypted[1])}\")"
   ]
  },
  {
   "cell_type": "code",
   "execution_count": 81,
   "metadata": {},
   "outputs": [
    {
     "name": "stdout",
     "output_type": "stream",
     "text": [
      "Decrypted polynomial:  3.8482907e+12 + (3.88736064e+11)·x + 0.0·x² - (3.88736064e+11)·x³\n"
     ]
    }
   ],
   "source": [
    "# DECRYPT POLYNOMIAL\n",
    "decrypted = decrypt_poly(encrypted, secret_key, polynomial_modulus, q)\n",
    "\n",
    "# We then change back the coefficients, where the mod operation changed them\n",
    "coeffs = decrypted.coef[::] # get the coefficients of the decrypted polynomial\n",
    "for x in neg_coeff: \n",
    "    coeffs[x] -= q # perform coefficient - q for the initial negative coefficients\n",
    "\n",
    "decrypted = Polynomial(coeffs) \n",
    "print(f\"Decrypted polynomial: \", decrypted)"
   ]
  },
  {
   "cell_type": "markdown",
   "metadata": {},
   "source": [
    "Finally we decode the vector."
   ]
  },
  {
   "cell_type": "code",
   "execution_count": 82,
   "metadata": {},
   "outputs": [
    {
     "name": "stdout",
     "output_type": "stream",
     "text": [
      "Original vector:  [4.+0.j 3.+0.j]\n",
      "Vector after decoding:  [4.-1.23477148e-10j 3.-1.23476857e-10j]\n"
     ]
    }
   ],
   "source": [
    "decoded = decode(decrypted, delta) \n",
    "\n",
    "print(f\"Original vector: \", z)\n",
    "print(f\"Vector after decoding: \", decoded)"
   ]
  },
  {
   "cell_type": "markdown",
   "metadata": {},
   "source": [
    "Again after the decoding process, we obtain a high-quality approximation of the original input vector."
=======
    "def multiply(c_1, c_2):\n",
    "    d_0 = [x * y for x, y in zip(c_1[0], c_2[0])]\n",
    "    d_1 = [x * y for x, y in zip(c_1[0], c_2[1])] + [x * y for x, y in zip(c_1[1], c_2[0])]\n",
    "    d_2 = [x * y for x, y in zip(c_1[1], c_2[1])]\n",
    "\n",
    "    d_0 = Poly({i: coeff for i, coeff in enumerate(d_0)})\n",
    "    d_1 = Poly({i: coeff for i, coeff in enumerate(d_1)})\n",
    "    d_2 = Poly({i: coeff for i, coeff in enumerate(d_2)})\n",
    "    return (d_0, d_1, d_2)\n",
    "\n",
    "def relin(ciphertext, evk, p, q):\n",
    "    \n",
    "    d_0, d_1, d_2 = ciphertext\n",
    "    evk_0, evk_1 = evk\n",
    "\n",
    "    P_0 = ( d_2 * evk_0 / p) % q\n",
    "    P_1 = ( d_2 * evk_1 / p) % q\n",
    "\n",
    "    d_0_new = (d_0 + P_0) % q\n",
    "    d_1_new = (d_1 + P_1) % q\n",
    "    return (d_0_new, d_1_new)\n",
    "\n",
    "def rescale(ciphertext, delta, q):\n",
    "    q = q/delta\n",
    "    rescaled_ciphertext = tuple((component / delta) % q for component in ciphertext)\n",
    "    return (ciphertext)\n",
    "\n",
    "m1 = Poly({0: 163840, 1: 92682, 2: 123821, 3: 46341})\n",
    "m2 = Poly({0: 204800, 1: 103456, 2: 294721, 3: 57321})\n",
    "mul_message = m1*m2\n",
    "\n",
    "ct10 = pk[0] * v + e1 + m1\n",
    "ct10 = reduce_polynomial(ct10, polynomial_modulus, q)\n",
    "\n",
    "ct11 = pk[1] * v + e2\n",
    "ct11 = reduce_polynomial(ct11, polynomial_modulus, q)\n",
    "\n",
    "c1 = (ct10, ct11)\n",
    "\n",
    "ct20 = pk[0] * v + e1 + m2\n",
    "ct20 = reduce_polynomial(ct20, polynomial_modulus, q)\n",
    "\n",
    "ct21 = pk[1] * v + e2\n",
    "ct21 = reduce_polynomial(ct21, polynomial_modulus, q)\n",
    "\n",
    "c2 = (ct20, ct21)\n",
    "p = 2**30\n",
    "evk = (-a*s + e + p*s,a)\n",
    "ciphertext = multiply(c1, c2)\n",
    "(c_mul0, c_mul1) = rescale(relin(ciphertext, evk, p, q), delta, q)\n",
    "ciphertext = (c_mul0, c_mul1)\n",
    "\n",
    "plaintext = ciphertext[1] * s + ciphertext[0]\n",
    "\n",
    "print(f\"Message 1: {pr(m1)}\")\n",
    "print(f\"Message cipher text 1: {pr(ct10)}, {pr(ct11)}\")\n",
    "print(f\"Message 2: {pr(m2)}\")\n",
    "print(f\"Message cipher text 2: {pr(ct20)}, {pr(ct21)}\")\n",
    "\n",
    "print(f\"Message 1 * Message 2: {pr(mul_message)}\")\n"
>>>>>>> aaf941ca
   ]
  }
 ],
 "metadata": {
  "kernelspec": {
   "display_name": "Python 3",
   "language": "python",
   "name": "python3"
  },
  "language_info": {
   "codemirror_mode": {
    "name": "ipython",
    "version": 3
   },
   "file_extension": ".py",
   "mimetype": "text/x-python",
   "name": "python",
   "nbconvert_exporter": "python",
   "pygments_lexer": "ipython3",
   "version": "3.12.7"
  }
 },
 "nbformat": 4,
 "nbformat_minor": 4
}<|MERGE_RESOLUTION|>--- conflicted
+++ resolved
@@ -334,11 +334,7 @@
   },
   {
    "cell_type": "code",
-<<<<<<< HEAD
    "execution_count": 55,
-=======
-   "execution_count": 2,
->>>>>>> aaf941ca
    "metadata": {},
    "outputs": [],
    "source": [
@@ -351,11 +347,7 @@
   },
   {
    "cell_type": "code",
-<<<<<<< HEAD
    "execution_count": 56,
-=======
-   "execution_count": 3,
->>>>>>> aaf941ca
    "metadata": {},
    "outputs": [
     {
@@ -364,11 +356,7 @@
        "array([3.+4.j, 2.-1.j, 2.+1.j, 3.-4.j])"
       ]
      },
-<<<<<<< HEAD
      "execution_count": 56,
-=======
-     "execution_count": 3,
->>>>>>> aaf941ca
      "metadata": {},
      "output_type": "execute_result"
     }
@@ -402,11 +390,7 @@
   },
   {
    "cell_type": "code",
-<<<<<<< HEAD
    "execution_count": 57,
-=======
-   "execution_count": 4,
->>>>>>> aaf941ca
    "metadata": {},
    "outputs": [
     {
@@ -415,11 +399,7 @@
        "array([192.+256.j, 128. -64.j, 128. +64.j, 192.-256.j])"
       ]
      },
-<<<<<<< HEAD
      "execution_count": 57,
-=======
-     "execution_count": 4,
->>>>>>> aaf941ca
      "metadata": {},
      "output_type": "execute_result"
     }
@@ -447,11 +427,7 @@
   },
   {
    "cell_type": "code",
-<<<<<<< HEAD
    "execution_count": 58,
-=======
-   "execution_count": 5,
->>>>>>> aaf941ca
    "metadata": {},
    "outputs": [],
    "source": [
@@ -488,11 +464,7 @@
   },
   {
    "cell_type": "code",
-<<<<<<< HEAD
    "execution_count": 59,
-=======
-   "execution_count": 6,
->>>>>>> aaf941ca
    "metadata": {},
    "outputs": [
     {
@@ -508,11 +480,7 @@
        "         7.07106781e-01-0.70710678j, -7.07106781e-01-0.70710678j]])"
       ]
      },
-<<<<<<< HEAD
      "execution_count": 59,
-=======
-     "execution_count": 6,
->>>>>>> aaf941ca
      "metadata": {},
      "output_type": "execute_result"
     }
@@ -535,6 +503,7 @@
     "     z_i = \\frac{\\langle z, b_i \\rangle}{\\|b_i\\|^2} \\in \\mathbb{R}.\n",
     "     $$\n",
     "- Here, $\\langle x, y \\rangle$ is the **Hermitian inner product**:\n",
+    "- Here, $\\langle x, y \\rangle$ is the **Hermitian inner product**:\n",
     "    $$\n",
     "    \\langle x, y \\rangle = \\sum_{k=1}^N x_k \\overline{y_k},\n",
     "    $$\n",
@@ -543,11 +512,7 @@
   },
   {
    "cell_type": "code",
-<<<<<<< HEAD
    "execution_count": 60,
-=======
-   "execution_count": 7,
->>>>>>> aaf941ca
    "metadata": {},
    "outputs": [],
    "source": [
@@ -572,11 +537,7 @@
   },
   {
    "cell_type": "code",
-<<<<<<< HEAD
    "execution_count": 61,
-=======
-   "execution_count": 8,
->>>>>>> aaf941ca
    "metadata": {},
    "outputs": [
     {
@@ -585,11 +546,7 @@
        "[160, 91, 160, 45]"
       ]
      },
-<<<<<<< HEAD
      "execution_count": 61,
-=======
-     "execution_count": 8,
->>>>>>> aaf941ca
      "metadata": {},
      "output_type": "execute_result"
     }
@@ -626,11 +583,7 @@
   },
   {
    "cell_type": "code",
-<<<<<<< HEAD
    "execution_count": 62,
-=======
-   "execution_count": 9,
->>>>>>> aaf941ca
    "metadata": {},
    "outputs": [
     {
@@ -640,11 +593,7 @@
        "       127.47308807 +63.83347776j, 192.52691193-256.16652224j])"
       ]
      },
-<<<<<<< HEAD
      "execution_count": 62,
-=======
-     "execution_count": 9,
->>>>>>> aaf941ca
      "metadata": {},
      "output_type": "execute_result"
     }
@@ -701,11 +650,7 @@
   },
   {
    "cell_type": "code",
-<<<<<<< HEAD
    "execution_count": 63,
-=======
-   "execution_count": 10,
->>>>>>> aaf941ca
    "metadata": {},
    "outputs": [
     {
@@ -717,11 +662,7 @@
        "Polynomial([160.,  91., 160.,  45.], domain=[-1.,  1.], window=[-1.,  1.], symbol='x')"
       ]
      },
-<<<<<<< HEAD
      "execution_count": 63,
-=======
-     "execution_count": 10,
->>>>>>> aaf941ca
      "metadata": {},
      "output_type": "execute_result"
     }
@@ -780,11 +721,7 @@
   },
   {
    "cell_type": "code",
-<<<<<<< HEAD
    "execution_count": 64,
-=======
-   "execution_count": 11,
->>>>>>> aaf941ca
    "metadata": {},
    "outputs": [],
    "source": [
@@ -808,11 +745,7 @@
   },
   {
    "cell_type": "code",
-<<<<<<< HEAD
    "execution_count": 65,
-=======
-   "execution_count": 12,
->>>>>>> aaf941ca
    "metadata": {},
    "outputs": [],
    "source": [
@@ -842,11 +775,7 @@
   },
   {
    "cell_type": "code",
-<<<<<<< HEAD
    "execution_count": 66,
-=======
-   "execution_count": 13,
->>>>>>> aaf941ca
    "metadata": {},
    "outputs": [
     {
@@ -855,11 +784,7 @@
        "array([3.008233+4.00260191j, 1.991767-0.99739809j])"
       ]
      },
-<<<<<<< HEAD
      "execution_count": 66,
-=======
-     "execution_count": 13,
->>>>>>> aaf941ca
      "metadata": {},
      "output_type": "execute_result"
     }
@@ -884,11 +809,7 @@
   },
   {
    "cell_type": "code",
-<<<<<<< HEAD
    "execution_count": 67,
-=======
-   "execution_count": 14,
->>>>>>> aaf941ca
    "metadata": {},
    "outputs": [
     {
@@ -954,11 +875,7 @@
   },
   {
    "cell_type": "code",
-<<<<<<< HEAD
    "execution_count": 68,
-=======
-   "execution_count": 15,
->>>>>>> aaf941ca
    "metadata": {},
    "outputs": [],
    "source": [
@@ -1149,11 +1066,7 @@
   },
   {
    "cell_type": "code",
-<<<<<<< HEAD
    "execution_count": 69,
-=======
-   "execution_count": 16,
->>>>>>> aaf941ca
    "metadata": {},
    "outputs": [
     {
@@ -1225,11 +1138,7 @@
   },
   {
    "cell_type": "code",
-<<<<<<< HEAD
    "execution_count": 70,
-=======
-   "execution_count": 17,
->>>>>>> aaf941ca
    "metadata": {},
    "outputs": [
     {
@@ -1277,22 +1186,14 @@
   },
   {
    "cell_type": "code",
-<<<<<<< HEAD
    "execution_count": 71,
-=======
-   "execution_count": 18,
->>>>>>> aaf941ca
    "metadata": {},
    "outputs": [
     {
      "name": "stdout",
      "output_type": "stream",
      "text": [
-<<<<<<< HEAD
       "Secret key: - X**3 + 1\n"
-=======
-      "Secret key: X**3 - 1\n"
->>>>>>> aaf941ca
      ]
     }
    ],
@@ -1350,30 +1251,18 @@
   },
   {
    "cell_type": "code",
-<<<<<<< HEAD
    "execution_count": 72,
-=======
-   "execution_count": 19,
->>>>>>> aaf941ca
    "metadata": {},
    "outputs": [
     {
      "name": "stdout",
      "output_type": "stream",
      "text": [
-<<<<<<< HEAD
       "a: 67840437259952416X**3 + 745210981126741760X**2 + 1034291590311997312X + 867400488778597760\n",
       "\n",
       "e: - 7X**3 - 5X**2 - 2X\n",
       "\n",
       "Public key: 799560051518645376X**3 + 339870086220152832X**2 + 526340437774955008X + 404150930123098880, 67840437259952416X**3 + 745210981126741760X**2 + 1034291590311997312X + 867400488778597760\n",
-=======
-      "a: 892567026215957504X**3 + 901692706974702080X**2 + 853905270232592640X + 559661354199470272\n",
-      "\n",
-      "e: X**3 - X + 3\n",
-      "\n",
-      "Public key: 332905672016487232X**3 + 641338228583812608X**2 + 602676472600447744X + 260645119825216000, 892567026215957504X**3 + 901692706974702080X**2 + 853905270232592640X + 559661354199470272\n",
->>>>>>> aaf941ca
       "\n"
      ]
     }
@@ -1429,30 +1318,18 @@
   },
   {
    "cell_type": "code",
-<<<<<<< HEAD
    "execution_count": 73,
-=======
-   "execution_count": 20,
->>>>>>> aaf941ca
    "metadata": {},
    "outputs": [
     {
      "name": "stdout",
      "output_type": "stream",
      "text": [
-<<<<<<< HEAD
       "e_1: 2X**3 - 2X**2 - 2X + 4\n",
       "\n",
       "e_2: - 2X**3 + 2X**2 - 2\n",
       "\n",
       "v: - X**3 + X + 1\n",
-=======
-      "e_1: - X**3 - 2X**2 + 5X - 3\n",
-      "\n",
-      "e_2: 3X**3 - 6X**2 - X + 5\n",
-      "\n",
-      "v: X**3 + X**2 - 1\n",
->>>>>>> aaf941ca
       "\n"
      ]
     }
@@ -1498,22 +1375,14 @@
   },
   {
    "cell_type": "code",
-<<<<<<< HEAD
    "execution_count": 74,
-=======
-   "execution_count": 21,
->>>>>>> aaf941ca
    "metadata": {},
    "outputs": [
     {
      "name": "stdout",
      "output_type": "stream",
      "text": [
-<<<<<<< HEAD
       "Ciphertext: 735279207615745664X**3 + 512849070907069952X**2 + 117439949511452416X + 130931316379572352, 1098572434214943360X**3 + 694421504091844352X**2 + 341060051003642880X + 680930137223795712\n"
-=======
-      "Ciphertext: 530415920409222848X**3 + 439322723831927040X**2 + 728922636013039104X + 801183188204381440, 520999598216105472X**3 + 1071244630222504704X**2 + 810599510397288448X + 1143505182413775872\n"
->>>>>>> aaf941ca
      ]
     }
    ],
@@ -1563,11 +1432,7 @@
   },
   {
    "cell_type": "code",
-<<<<<<< HEAD
    "execution_count": 75,
-=======
-   "execution_count": 22,
->>>>>>> aaf941ca
    "metadata": {},
    "outputs": [
     {
@@ -1575,11 +1440,7 @@
      "output_type": "stream",
      "text": [
       "Plain starting message: 46341X**3 + 163840X**2 + 92682X + 163840\n",
-<<<<<<< HEAD
       "Final decryption result: 46336X**3 + 163840X**2 + 92672X + 163840\n"
-=======
-      "Final decryption result: 46336X**3 + 163840X**2 + 92928X + 164096\n"
->>>>>>> aaf941ca
      ]
     }
    ],
@@ -1600,11 +1461,7 @@
   },
   {
    "cell_type": "code",
-<<<<<<< HEAD
    "execution_count": 76,
-=======
-   "execution_count": 23,
->>>>>>> aaf941ca
    "metadata": {},
    "outputs": [
     {
@@ -1612,11 +1469,7 @@
      "output_type": "stream",
      "text": [
       "Original vector:  [3.+4.j 2.-1.j]\n",
-<<<<<<< HEAD
       "Decoded vector: [2.99994659+3.99983977j 2.00005341-1.00016023j]\n"
-=======
-      "Decoded vector: [3.00661498+4.00260191j 2.00119752-0.99739809j]\n"
->>>>>>> aaf941ca
      ]
     }
    ],
@@ -1643,9 +1496,13 @@
    "cell_type": "markdown",
    "metadata": {},
    "source": [
-<<<<<<< HEAD
     "We are ready to define some other helper functions to automatize the process of encryption and decryption."
-=======
+   ]
+  },
+  {
+   "cell_type": "markdown",
+   "metadata": {},
+   "source": [
     "### Homomorphic Operations\n",
     "\n",
     "The core of homomorphic encryption are the operations that can be done on encrypted data, that includes addition on ciphertext and plaintext, ciphertext and ciphertext, as well as multiplication of ciphertext and plaintext, as well as ciphertext and ciphertext. Another example that will be shown is squaring a ciphertext."
@@ -1664,12 +1521,10 @@
     "$$ c_{add} = c_1 + c_2 = (c_{10} + c_{20}, c_{11} + c_{21})$$\n",
     "\n",
     "With addition, the resulting ciphertext contains both the original message terms and an accumulated error term. Since the noise terms are typically miniscule compared to the scaling factor, the accumulated error remains manageable."
->>>>>>> aaf941ca
-   ]
-  },
-  {
-   "cell_type": "code",
-<<<<<<< HEAD
+   ]
+  },
+  {
+   "cell_type": "code",
    "execution_count": 77,
    "metadata": {},
    "outputs": [],
@@ -1711,129 +1566,29 @@
     "    plaintext = reduce_polynomial(plaintext, polynomial_modulus, q)\n",
     "    \n",
     "    return plaintext\n"
-=======
-   "execution_count": 42,
+   ]
+  },
+  {
+   "cell_type": "markdown",
+   "metadata": {},
+   "source": [
+    "Now we will show a complete example with endoding/decoding and encryption/decryption for a vector of 2 real numbers.\n"
+   ]
+  },
+  {
+   "cell_type": "code",
+   "execution_count": 78,
    "metadata": {},
    "outputs": [
     {
      "name": "stdout",
      "output_type": "stream",
      "text": [
-      "Message 1: 46341X**3 + 123821X**2 + 92682X + 163840\n",
-      "Message cipher text 1: 530415920409222848X**3 + 439322723831886976X**2 + 728922636013039104X + 801183188204381440, 520999598216105472X**3 + 1071244630222504704X**2 + 810599510397288448X + 1143505182413775872\n",
-      "Message 2: 57321X**3 + 294721X**2 + 103456X + 204800\n",
-      "Message cipher text 2: 530415920409233856X**3 + 439322723832057856X**2 + 728922636013049856X + 801183188204422400, 520999598216105472X**3 + 1071244630222504704X**2 + 810599510397288448X + 1143505182413775872\n",
-      "Added ciphertext: 1060831840818456704X**3 + 878645447663944832X**2 + 1457845272026088960X + 1602366376408803840, 1041999196432210944X**3 + 2142489260445009408X**2 + 1621199020794576896X + 2287010364827551744\n",
-      "Message 1 + Message 2: 103662X**3 + 418542X**2 + 196138X + 368640\n",
-      "Final decryption result: 103424X**3 + 418304X**2 + 196608X + 369152\n"
+      "Original vector:  [4.+0.j 3.+0.j]\n"
      ]
     }
    ],
    "source": [
-    "def add(c_1, c_2):\n",
-    "    c_add_0 = [x + y for x, y in zip(c_1[0], c_2[0])]\n",
-    "    c_add_1 = [x + y for x, y in zip(c_1[1], c_2[1])]\n",
-    "\n",
-    "    c_add_0 = Poly({i: coeff for i, coeff in enumerate(c_add_0)})\n",
-    "    c_add_1 = Poly({i: coeff for i, coeff in enumerate(c_add_1)})\n",
-    "    return (c_add_0, c_add_1)\n",
-    "\n",
-    "m1 = Poly({0: 163840, 1: 92682, 2: 123821, 3: 46341})\n",
-    "m2 = Poly({0: 204800, 1: 103456, 2: 294721, 3: 57321})\n",
-    "sum_message = m1+m2\n",
-    "\n",
-    "ct10 = pk[0] * v + e1 + m1\n",
-    "ct10 = reduce_polynomial(ct10, polynomial_modulus, q)\n",
-    "\n",
-    "ct11 = pk[1] * v + e2\n",
-    "ct11 = reduce_polynomial(ct11, polynomial_modulus, q)\n",
-    "\n",
-    "c1 = (ct10, ct11)\n",
-    "\n",
-    "ct20 = pk[0] * v + e1 + m2\n",
-    "ct20 = reduce_polynomial(ct20, polynomial_modulus, q)\n",
-    "\n",
-    "ct21 = pk[1] * v + e2\n",
-    "ct21 = reduce_polynomial(ct21, polynomial_modulus, q)\n",
-    "\n",
-    "c2 = (ct20, ct21)\n",
-    "\n",
-    "(c_add0, c_add1) = add(c1, c2)\n",
-    "ciphertext = (c_add0, c_add1)\n",
-    "\n",
-    "plaintext = ciphertext[1] * s + ciphertext[0]\n",
-    "plaintext = reduce_polynomial(plaintext, polynomial_modulus, q)\n",
-    "\n",
-    "print(f\"Message 1: {pr(m1)}\")\n",
-    "print(f\"Message cipher text 1: {pr(ct10)}, {pr(ct11)}\")\n",
-    "print(f\"Message 2: {pr(m2)}\")\n",
-    "print(f\"Message cipher text 2: {pr(ct20)}, {pr(ct21)}\")\n",
-    "\n",
-    "print(f\"Added ciphertext: {pr(c_add0)}, {pr(c_add1)}\")\n",
-    "\n",
-    "print(f\"Message 1 + Message 2: {pr(sum_message)}\")\n",
-    "print(f\"Final decryption result: {pr(plaintext)}\")\n"
->>>>>>> aaf941ca
-   ]
-  },
-  {
-   "cell_type": "markdown",
-   "metadata": {},
-   "source": [
-<<<<<<< HEAD
-    "Now we will show a complete example with endoding/decoding and encryption/decryption for a vector of 2 real numbers.\n"
-=======
-    "## Multiplication\n",
-    "\n",
-    "\n",
-    "Multiplication in CKKS is more complex compared to addition because it introduces significant growth in both the ciphertext dimension and noise. After multiplying two ciphertexts, the resulting ciphertext will have three components (dimension 3), compared to the original ciphertext dimension of 2. This growth in dimension occurs because the homomorphic multiplication generates additional terms.\n",
-    "\n",
-    "Additionally, the scale and noise grow faster during multiplication. For example, given two ciphertexts $c$ and $c'$ with scale $\\Delta$, the resulting ciphertext will have terms scaled by $\\Delta^2$. to address these issues, two kep operations are performed after multiplication: rescaling and relinearization.\n",
-    "\n",
-    "$$ CMult(c,c') = c_{mult} = (d_0, d_1, d_2) = (c_0 \\cdot c'_0, c_0 \\cdot c'_1 + c'_0 \\cdot c_1, c_1 \\cdot c'_1)$$\n",
-    "\n",
-    "### Rescaling\n",
-    "Rescaling is used to manage the growth of the scale $\\Delta$ and reduce the noise after multiplication. Without rescaling, the scale would grow exponentially with successive multiplications, making decryption and further operations impractical.\n",
-    "\n",
-    "Ciphertexts are initialized at a level L, and for every multiplication it decreases the level of the resulting ciphertext. For any binary operation to happen, the two involved ciphertext should have the same level, else the operation will fail. The modulo q can be defined as the following : $q = \\Delta^L * q_0$ with $\\Delta$ as the scaling factor and $q_0$ as the base modulus. With this the rescaling operation can be defined as : \n",
-    "$$ RS_{l \\rightarrow l-1}(c) = \\lfloor \\frac{q_{l-1}}{q_l}c \\rceil (mod \\space q_{l-1}) = \\lfloor \\Delta ^{-1}c \\rceil (mod \\space q_{l-1})$$\n",
-    "\n",
-    "### Relinearization\n",
-    "Relinearization is used to manage the growth of the ciphertext dimension. After multiplication, the ciphertext dimension increases to 3, which makes further operations computationally expensive and memory-intensive. Relinearization reduces the ciphertext dimension back to 2, while preserving the correctness of the encrypted data.\n",
-    "\n",
-    "To relinearize a 3-dimensional ciphertext,we use an evaluation key evk\n",
-    "$$ evk = (-a_0 \\cdot s + e + p \\cdot s^2, a)$$\n",
-    "$$ Relin((d_0, d_1, d_2), evk) = (d_0, d_1) + \\lfloor p^{-1}*d_2*evk \\rceil$$"
->>>>>>> aaf941ca
-   ]
-  },
-  {
-   "cell_type": "code",
-<<<<<<< HEAD
-   "execution_count": 78,
-=======
-   "execution_count": 54,
->>>>>>> aaf941ca
-   "metadata": {},
-   "outputs": [
-    {
-     "name": "stdout",
-     "output_type": "stream",
-     "text": [
-<<<<<<< HEAD
-      "Original vector:  [4.+0.j 3.+0.j]\n"
-=======
-      "Message 1: 46341X**3 + 123821X**2 + 92682X + 163840\n",
-      "Message cipher text 1: 530415920409222848X**3 + 439322723831886976X**2 + 728922636013039104X + 801183188204381440, 520999598216105472X**3 + 1071244630222504704X**2 + 810599510397288448X + 1143505182413775872\n",
-      "Message 2: 57321X**3 + 294721X**2 + 103456X + 204800\n",
-      "Message cipher text 2: 530415920409233856X**3 + 439322723832057856X**2 + 728922636013049856X + 801183188204422400, 520999598216105472X**3 + 1071244630222504704X**2 + 810599510397288448X + 1143505182413775872\n",
-      "Message 1 * Message 2: 2656312461X**6 + 20755209402X**5 + 46599528359X**4 + 59007466538X**3 + 83234138432X**2 + 35931504640X + 33554432000\n"
->>>>>>> aaf941ca
-     ]
-    }
-   ],
-   "source": [
-<<<<<<< HEAD
     "# PARAMETERS\n",
     "N = 4\n",
     "h = 2\n",
@@ -1956,68 +1711,6 @@
    "metadata": {},
    "source": [
     "Again after the decoding process, we obtain a high-quality approximation of the original input vector."
-=======
-    "def multiply(c_1, c_2):\n",
-    "    d_0 = [x * y for x, y in zip(c_1[0], c_2[0])]\n",
-    "    d_1 = [x * y for x, y in zip(c_1[0], c_2[1])] + [x * y for x, y in zip(c_1[1], c_2[0])]\n",
-    "    d_2 = [x * y for x, y in zip(c_1[1], c_2[1])]\n",
-    "\n",
-    "    d_0 = Poly({i: coeff for i, coeff in enumerate(d_0)})\n",
-    "    d_1 = Poly({i: coeff for i, coeff in enumerate(d_1)})\n",
-    "    d_2 = Poly({i: coeff for i, coeff in enumerate(d_2)})\n",
-    "    return (d_0, d_1, d_2)\n",
-    "\n",
-    "def relin(ciphertext, evk, p, q):\n",
-    "    \n",
-    "    d_0, d_1, d_2 = ciphertext\n",
-    "    evk_0, evk_1 = evk\n",
-    "\n",
-    "    P_0 = ( d_2 * evk_0 / p) % q\n",
-    "    P_1 = ( d_2 * evk_1 / p) % q\n",
-    "\n",
-    "    d_0_new = (d_0 + P_0) % q\n",
-    "    d_1_new = (d_1 + P_1) % q\n",
-    "    return (d_0_new, d_1_new)\n",
-    "\n",
-    "def rescale(ciphertext, delta, q):\n",
-    "    q = q/delta\n",
-    "    rescaled_ciphertext = tuple((component / delta) % q for component in ciphertext)\n",
-    "    return (ciphertext)\n",
-    "\n",
-    "m1 = Poly({0: 163840, 1: 92682, 2: 123821, 3: 46341})\n",
-    "m2 = Poly({0: 204800, 1: 103456, 2: 294721, 3: 57321})\n",
-    "mul_message = m1*m2\n",
-    "\n",
-    "ct10 = pk[0] * v + e1 + m1\n",
-    "ct10 = reduce_polynomial(ct10, polynomial_modulus, q)\n",
-    "\n",
-    "ct11 = pk[1] * v + e2\n",
-    "ct11 = reduce_polynomial(ct11, polynomial_modulus, q)\n",
-    "\n",
-    "c1 = (ct10, ct11)\n",
-    "\n",
-    "ct20 = pk[0] * v + e1 + m2\n",
-    "ct20 = reduce_polynomial(ct20, polynomial_modulus, q)\n",
-    "\n",
-    "ct21 = pk[1] * v + e2\n",
-    "ct21 = reduce_polynomial(ct21, polynomial_modulus, q)\n",
-    "\n",
-    "c2 = (ct20, ct21)\n",
-    "p = 2**30\n",
-    "evk = (-a*s + e + p*s,a)\n",
-    "ciphertext = multiply(c1, c2)\n",
-    "(c_mul0, c_mul1) = rescale(relin(ciphertext, evk, p, q), delta, q)\n",
-    "ciphertext = (c_mul0, c_mul1)\n",
-    "\n",
-    "plaintext = ciphertext[1] * s + ciphertext[0]\n",
-    "\n",
-    "print(f\"Message 1: {pr(m1)}\")\n",
-    "print(f\"Message cipher text 1: {pr(ct10)}, {pr(ct11)}\")\n",
-    "print(f\"Message 2: {pr(m2)}\")\n",
-    "print(f\"Message cipher text 2: {pr(ct20)}, {pr(ct21)}\")\n",
-    "\n",
-    "print(f\"Message 1 * Message 2: {pr(mul_message)}\")\n"
->>>>>>> aaf941ca
    ]
   }
  ],
